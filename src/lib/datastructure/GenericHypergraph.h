--- conflicted
+++ resolved
@@ -1024,11 +1024,7 @@
   // Needs to be called after initial partitioning in order to provide
   // correct borderNode checks.
   void initializeNumCutHyperedges() {
-<<<<<<< HEAD
-	std::fill(_num_incident_cut_hes.begin(), _num_incident_cut_hes.end(), 0);
-=======
     std::fill(_num_incident_cut_hes.begin(), _num_incident_cut_hes.end(), 0);
->>>>>>> 4bfa107b
     for (const HyperedgeID he : edges()) {
       if (connectivity(he) > 1) {
         for (const HypernodeID pin : pins(he)) {
