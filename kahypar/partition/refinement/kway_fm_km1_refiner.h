/*******************************************************************************
 * This file is part of KaHyPar.
 *
 * Copyright (C) 2016 Tobias Heuer <tobias.heuer@gmx.net>
 * Copyright (C) 2016 Sebastian Schlag <sebastian.schlag@kit.edu>
 *
 * KaHyPar is free software: you can redistribute it and/or modify
 * it under the terms of the GNU General Public License as published by
 * the Free Software Foundation, either version 3 of the License, or
 * (at your option) any later version.
 *
 * KaHyPar is distributed in the hope that it will be useful,
 * but WITHOUT ANY WARRANTY; without even the implied warranty of
 * MERCHANTABILITY or FITNESS FOR A PARTICULAR PURPOSE.  See the
 * GNU General Public License for more details.
 *
 * You should have received a copy of the GNU General Public License
 * along with KaHyPar.  If not, see <http://www.gnu.org/licenses/>.
 *
******************************************************************************/

#pragma once

#include <limits>
#include <stack>
#include <string>
#include <tuple>
#include <utility>
#include <vector>

#include "gtest/gtest_prod.h"

#include "kahypar/datastructure/fast_reset_array.h"
#include "kahypar/datastructure/fast_reset_flag_array.h"
#include "kahypar/datastructure/sparse_map.h"
#include "kahypar/definitions.h"
#include "kahypar/meta/mandatory.h"
#include "kahypar/meta/template_parameter_to_string.h"
#include "kahypar/partition/context.h"
#include "kahypar/partition/metrics.h"
#include "kahypar/partition/refinement/fm_refiner_base.h"
#include "kahypar/partition/refinement/i_refiner.h"
#include "kahypar/partition/refinement/kway_fm_gain_cache.h"
#include "kahypar/partition/refinement/policies/fm_improvement_policy.h"
#include "kahypar/utils/float_compare.h"
#include "kahypar/utils/randomize.h"

namespace kahypar {
template <class StoppingPolicy = Mandatory,
          class FMImprovementPolicy = CutDecreasedOrInfeasibleImbalanceDecreased>
class KWayKMinusOneRefiner final : public IRefiner,
                                   private FMRefinerBase<RollbackInfo,
                                                         KWayKMinusOneRefiner<StoppingPolicy,
                                                                              FMImprovementPolicy> >{
 private:
  static constexpr bool debug = false;
  static constexpr HypernodeID hn_to_debug = 5589;

  using GainCache = KwayGainCache<Gain>;
  using Base = FMRefinerBase<RollbackInfo, KWayKMinusOneRefiner<StoppingPolicy,
                                                                FMImprovementPolicy> >;

  friend class FMRefinerBase<RollbackInfo, KWayKMinusOneRefiner<StoppingPolicy,
                                                                FMImprovementPolicy> >;

  using HEState = typename Base::HEState;
  using Base::kInvalidGain;
  using Base::kInvalidHN;

  struct PinState {
    char one_pin_in_from_part_before : 1;
    char one_pin_in_to_part_after : 1;
    char two_pins_in_from_part_before : 1;
    char two_pins_in_to_part_after : 1;

    PinState(const bool one_in_from_before, const bool one_in_to_after,
             const bool two_in_from_before, const bool two_in_to_after) :
      one_pin_in_from_part_before(one_in_from_before),
      one_pin_in_to_part_after(one_in_to_after),
      two_pins_in_from_part_before(two_in_from_before),
      two_pins_in_to_part_after(two_in_to_after) { }
  };

 public:
  KWayKMinusOneRefiner(Hypergraph& hypergraph, const Context& context) :
    Base(hypergraph, context),
    _tmp_gains(_context.partition.k, 0),
    _new_adjacent_part(_hg.initialNumNodes(), Hypergraph::kInvalidPartition),
    _unremovable_he_parts(_hg.initialNumEdges() * context.partition.k),
    _gain_cache(_hg.initialNumNodes(), _context.partition.k),
    _stopping_policy() { }

  ~KWayKMinusOneRefiner() override = default;

  KWayKMinusOneRefiner(const KWayKMinusOneRefiner&) = delete;
  KWayKMinusOneRefiner& operator= (const KWayKMinusOneRefiner&) = delete;

  KWayKMinusOneRefiner(KWayKMinusOneRefiner&&) = delete;
  KWayKMinusOneRefiner& operator= (KWayKMinusOneRefiner&&) = delete;

 private:
  void initializeImpl(const HyperedgeWeight max_gain) override final {
    if (!_is_initialized) {
#ifdef USE_BUCKET_QUEUE
      _pq.initialize(_hg.initialNumNodes(), max_gain);
#else
      unused(max_gain);
      _pq.initialize(_hg.initialNumNodes());
#endif
      _is_initialized = true;
    }
    _gain_cache.clear();
    initializeGainCache();
  }

  void performMovesAndUpdateCacheImpl(const std::vector<Move>& moves,
                                      std::vector<HypernodeID>& refinement_nodes,
                                      const UncontractionGainChanges& changes) override final {
    _unremovable_he_parts.reset();
    Base::performMovesAndUpdateCache(moves, refinement_nodes, changes);
  }


  bool refineImpl(std::vector<HypernodeID>& refinement_nodes,
                  const std::array<HypernodeWeight, 2>&,
                  const UncontractionGainChanges&,
                  Metrics& best_metrics) override final {
    // LOG << "=================================================";
    ASSERT(best_metrics.km1 == metrics::km1(_hg),
           V(best_metrics.km1) << V(metrics::km1(_hg)));
    ASSERT(FloatingPoint<double>(best_metrics.imbalance).AlmostEquals(
             FloatingPoint<double>(metrics::imbalance(_hg, _context))),
           V(best_metrics.imbalance) << V(metrics::imbalance(_hg, _context)));

    Base::reset();
    _unremovable_he_parts.reset();

    Randomize::instance().shuffleVector(refinement_nodes, refinement_nodes.size());
    for (const HypernodeID& hn : refinement_nodes) {
      activate<true>(hn);
    }

    // Activate all adjacent free vertices of a fixed vertex in refinement_nodes
    Base::activateAdjacentFreeVertices(refinement_nodes);
    ASSERT_THAT_GAIN_CACHE_IS_VALID();

    const double initial_imbalance = best_metrics.imbalance;
    double current_imbalance = best_metrics.imbalance;
    const HyperedgeWeight initial_km1 = best_metrics.km1;
    HyperedgeWeight current_km1 = best_metrics.km1;

    int min_cut_index = -1;
    int touched_hns_since_last_improvement = 0;
    _stopping_policy.resetStatistics();

    const double beta = log(_hg.currentNumNodes());
    while (!_pq.empty() && !_stopping_policy.searchShouldStop(touched_hns_since_last_improvement,
                                                              _context, beta, best_metrics.km1,
                                                              current_km1)) {
      Gain max_gain = kInvalidGain;
      HypernodeID max_gain_node = kInvalidHN;
      PartitionID to_part = Hypergraph::kInvalidPartition;
      _pq.deleteMax(max_gain_node, max_gain, to_part);
      const PartitionID from_part = _hg.partID(max_gain_node);

      DBG << V(current_km1) << V(max_gain_node) << V(max_gain)
          << V(_hg.partID(max_gain_node)) << V(to_part);

      ASSERT(!_hg.marked(max_gain_node), V(max_gain_node));
      ASSERT(max_gain == gainInducedByHypergraph(max_gain_node, to_part),
             V(max_gain) << "," << V(gainInducedByHypergraph(max_gain_node, to_part)));
      ASSERT(_hg.isBorderNode(max_gain_node), V(max_gain_node));
      ASSERT(Base::hypernodeIsConnectedToPart(max_gain_node, to_part),
             V(max_gain_node) << V(from_part) << V(to_part));

      // Active nodes cannot be incident only to HEs larger than the threshold, because these
      // should never be activated.
      ASSERT([&]() {
          for (const HyperedgeID& he : _hg.incidentEdges(max_gain_node)) {
            if (_hg.edgeSize(he) <= _context.partition.hyperedge_size_threshold) {
              return true;
            }
          }
          return false;
        } (), "HE threshold violated for" << V(max_gain_node));

      // remove all other possible moves of the current max_gain_node
      for (const PartitionID& part : _gain_cache.adjacentParts(max_gain_node)) {
        if (part == to_part) {
          continue;
        }
        _pq.remove(max_gain_node, part);
      }

      _hg.mark(max_gain_node);
      ++touched_hns_since_last_improvement;

      if (Base::moveIsFeasible(max_gain_node, from_part, to_part)) {
        // LOG << "performed MOVE:" << V(max_gain_node) << V(from_part) << V(to_part);
        Base::moveHypernode(max_gain_node, from_part, to_part);

        if (_hg.partWeight(to_part) >= _context.partition.max_part_weights[0]) {
          _pq.disablePart(to_part);
        }
        if (_hg.partWeight(from_part) < _context.partition.max_part_weights[0]) {
          _pq.enablePart(from_part);
        }

<<<<<<< HEAD
        Base::reCalculateHeaviestPartAndItsWeight(heaviest_part, heaviest_part_weight,
                                                  from_part, to_part);

        current_imbalance = static_cast<double>(heaviest_part_weight) /
                            ceil(static_cast<double>(_hg.totalWeight()) /
                                 _context.partition.k) - 1.0;
=======
        current_imbalance = metrics::imbalance(_hg, _context);
>>>>>>> db3de46e

        current_km1 -= max_gain;
        _stopping_policy.updateStatistics(max_gain);

        ASSERT(current_km1 == metrics::km1(_hg),
               V(current_km1) << V(metrics::km1(_hg)));
        ASSERT(current_imbalance == metrics::imbalance(_hg, _context),
               V(current_imbalance) << V(metrics::imbalance(_hg, _context)));

        updateNeighbours(max_gain_node, from_part, to_part);

        // right now, we do not allow a decrease in cut in favor of an increase in balance
        const bool improved_km1_within_balance = (current_imbalance <= _context.partition.epsilon) &&
                                                 (current_km1 < best_metrics.km1);
        const bool improved_balance_less_equal_km1 = (current_imbalance < best_metrics.imbalance) &&
                                                     (current_km1 <= best_metrics.km1);

        if (improved_km1_within_balance || improved_balance_less_equal_km1) {
          DBGC(max_gain == 0) << "KWayFM improved balance between" << from_part
                              << "and" << to_part << "(max_gain=" << max_gain << ")";
          DBGC(current_km1 < best_metrics.km1) << "KWayFM improved cut from "
                                               << best_metrics.km1 << "to" << current_km1;
          best_metrics.km1 = current_km1;
          best_metrics.imbalance = current_imbalance;
          _stopping_policy.resetStatistics();
          min_cut_index = _performed_moves.size();
          touched_hns_since_last_improvement = 0;
          _gain_cache.resetDelta();
        }
        _performed_moves.emplace_back(RollbackInfo { max_gain_node, from_part, to_part });
      } else {
        // If the HN can't be moved to to_part, it locks all its incident
        // HEs in from_part (i.e., from_part becomes unremovable).
        // Unremovable parts are used to speed up updateNeighbors. Although
        // there aren't any gain-changes, we have to make sure that we activate
        // all remaining border nodes, since HEs with unremovable parts do not
        // automatically trigger new activations.
        for (const HyperedgeID& he : _hg.incidentEdges(max_gain_node)) {
          if (_hg.edgeSize(he) <= _context.partition.hyperedge_size_threshold) {
            for (const HypernodeID& pin : _hg.pins(he)) {
              if (!_hg.marked(pin) && !_hg.active(pin) && _hg.isBorderNode(pin)) {
                activate(pin);
              }
            }
          }
          _unremovable_he_parts.set(static_cast<size_t>(he) * _context.partition.k + from_part, 1);
        }
      }
    }
    DBG << "KWayFM performed "
        << _performed_moves.size()
        << "local search movements ( min_cut_index=" << min_cut_index << "): stopped because of "
        << (_stopping_policy.searchShouldStop(touched_hns_since_last_improvement, _context, beta,
                                          best_metrics.km1, current_km1)
        == true ? "policy" : "empty queue");

    Base::rollback(_performed_moves.size() - 1, min_cut_index);
    _gain_cache.rollbackDelta();

    ASSERT_THAT_GAIN_CACHE_IS_VALID();

    ASSERT(best_metrics.km1 == metrics::km1(_hg));
    ASSERT(best_metrics.km1 <= initial_km1, V(initial_km1) << V(best_metrics.km1));
    return FMImprovementPolicy::improvementFound(best_metrics.km1, initial_km1,
                                                 best_metrics.imbalance, initial_imbalance,
                                                 _context.partition.epsilon);
  }


  KAHYPAR_ATTRIBUTE_ALWAYS_INLINE void deltaGainUpdatesForCacheOnly(const HypernodeID pin,
                                                                    const PartitionID from_part,
                                                                    const PartitionID to_part,
                                                                    const HyperedgeID he,
                                                                    const HyperedgeWeight he_weight,
                                                                    const PinState pin_state) {
    deltaGainUpdates<false>(pin, from_part, to_part, he, he_weight, pin_state);
  }


  KAHYPAR_ATTRIBUTE_ALWAYS_INLINE void deltaGainUpdatesForPQandCache(const HypernodeID pin,
                                                                     const PartitionID from_part,
                                                                     const PartitionID to_part,
                                                                     const HyperedgeID he,
                                                                     const HyperedgeWeight he_weight,
                                                                     const PinState pin_state) {
    deltaGainUpdates<true>(pin, from_part, to_part, he, he_weight, pin_state);
  }


  template <bool update_pq = false>
  KAHYPAR_ATTRIBUTE_ALWAYS_INLINE void deltaGainUpdates(const HypernodeID pin,
                                                        const PartitionID from_part,
                                                        const PartitionID to_part,
                                                        const HyperedgeID he,
                                                        const HyperedgeWeight he_weight,
                                                        const PinState pin_state) {
    const PartitionID source_part = _hg.partID(pin);
    if (source_part == from_part) {
      if (pin_state.two_pins_in_from_part_before) {
        for (const PartitionID& part : _gain_cache.adjacentParts(pin)) {
          if (_new_adjacent_part.get(pin) != part) {
            if (update_pq) {
              updatePin(pin, part, he, he_weight);
            }
            _gain_cache.updateExistingEntry(pin, part, he_weight);
          }
        }
      }
    } else if (source_part == to_part && pin_state.two_pins_in_to_part_after) {
      for (const PartitionID& part : _gain_cache.adjacentParts(pin)) {
        if (_new_adjacent_part.get(pin) != part) {
          if (update_pq) {
            updatePin(pin, part, he, -he_weight);
          }
          _gain_cache.updateExistingEntry(pin, part, -he_weight);
        }
      }
    }

    if (pin_state.one_pin_in_from_part_before && _gain_cache.entryExists(pin, from_part)) {
      if (update_pq) {
        updatePin(pin, from_part, he, -he_weight);
      }
      _gain_cache.updateExistingEntry(pin, from_part, -he_weight);
    }

    if (pin_state.one_pin_in_to_part_after && _new_adjacent_part.get(pin) != to_part) {
      if (update_pq) {
        updatePin(pin, to_part, he, he_weight);
      }
      _gain_cache.updateExistingEntry(pin, to_part, he_weight);
    }
  }


  void connectivityUpdateForCache(const HypernodeID pin, const PartitionID from_part,
                                  const PartitionID to_part, const HyperedgeID he,
                                  const bool move_decreased_connectivity,
                                  const bool move_increased_connectivity) KAHYPAR_ATTRIBUTE_ALWAYS_INLINE {
    ONLYDEBUG(he);
    if (move_decreased_connectivity && _gain_cache.entryExists(pin, from_part) &&
        !Base::hypernodeIsConnectedToPart(pin, from_part)) {
      DBGC(hn_to_debug == pin) << "removing cache entry for HN" << pin << "part=" << from_part;
      _gain_cache.removeEntryDueToConnectivityDecrease(pin, from_part);
    }
    if (move_increased_connectivity && !_gain_cache.entryExists(pin, to_part)) {
      ASSERT(_hg.connectivity(he) >= 2, V(_hg.connectivity(he)));
      DBGC(hn_to_debug == 8498) << "adding cache entry for HN" << pin << "part="
                                << to_part << "gain=";
      _gain_cache.addEntryDueToConnectivityIncrease(pin, to_part,
                                                    gainInducedByHypergraph(pin, to_part));
      _new_adjacent_part.set(pin, to_part);
    }
  }


  void connectivityUpdate(const HypernodeID pin, const PartitionID from_part,
                          const PartitionID to_part, const HyperedgeID he,
                          const bool move_decreased_connectivity,
                          const bool move_increased_connectivity) KAHYPAR_ATTRIBUTE_ALWAYS_INLINE {
    ONLYDEBUG(he);
    if (move_decreased_connectivity && _gain_cache.entryExists(pin, from_part) &&
        !Base::hypernodeIsConnectedToPart(pin, from_part)) {
      _pq.remove(pin, from_part);
      _gain_cache.removeEntryDueToConnectivityDecrease(pin, from_part);
      // LOG << "normal connectivity decrease for" << pin;
      // Now pq might actually not contain any moves for HN pin.
      // We do not need to set _active to false however, because in this case
      // the move not only decreased but also increased the connectivity and we
      // therefore add a new move to to_part in the next if-condition.
      // This resembled the case in which all but one incident HEs of HN pin are
      // internal and the "other" pin of the border HE (which has size 2) is
      // moved from one part to another.
    }
    if (move_increased_connectivity && !_gain_cache.entryExists(pin, to_part)) {
      ASSERT(_hg.connectivity(he) >= 2, V(_hg.connectivity(he)));
      ASSERT(_new_adjacent_part.get(pin) == Hypergraph::kInvalidPartition,
             V(_new_adjacent_part.get(pin)));
      // LOG << "normal connectivity increase for" << pin << V(to_part);
      Gain gain = GainCache::kNotCached;
      if (_gain_cache.entryExists(pin, to_part)) {
        gain = _gain_cache.entry(pin, to_part);
        ASSERT(gain == gainInducedByHypergraph(pin, to_part),
               V(pin) << V(gain) << V(gainInducedByHypergraph(pin, to_part)));
      } else {
        gain = gainInducedByHypergraph(pin, to_part);
        _gain_cache.addEntryDueToConnectivityIncrease(pin, to_part, gain);
      }
      if (!_hg.isFixedVertex(pin)) {
        _pq.insert(pin, to_part, gain);
        if (_hg.partWeight(to_part) < _context.partition.max_part_weights[0]) {
          _pq.enablePart(to_part);
        }
      }
      _new_adjacent_part.set(pin, to_part);
    }
    ASSERT(_pq.contains(pin) && _hg.active(pin), V(pin));
  }

  // Full update includes:
  // 1.) Activation of new border HNs
  // 2.) Removal of new non-border HNs
  // 3.) Connectivity update
  // 4.) Delta-Gain Update
  template <bool only_update_cache = false>
  void fullUpdate(const HypernodeID moved_hn, const PartitionID from_part,
                  const PartitionID to_part, const HyperedgeID he) {
    ONLYDEBUG(moved_hn);
    const HypernodeID pin_count_from_part_before_move = _hg.pinCountInPart(he, from_part) + 1;
    const HypernodeID pin_count_to_part_after_move = _hg.pinCountInPart(he, to_part);
    const bool move_decreased_connectivity = pin_count_from_part_before_move - 1 == 0;
    const bool move_increased_connectivity = pin_count_to_part_after_move == 1;
    const HyperedgeWeight he_weight = _hg.edgeWeight(he);

    const PinState pin_state(pin_count_from_part_before_move == 1,
                             pin_count_to_part_after_move == 1,
                             pin_count_from_part_before_move == 2,
                             pin_count_to_part_after_move == 2);

    for (const HypernodeID& pin : _hg.pins(he)) {
      // LOG << V(pin) << V(_hg.active(pin)) << V(_hg.isBorderNode(pin));
      if (!only_update_cache && !_hg.marked(pin)) {
        ASSERT(pin != moved_hn, V(pin));
        if (!_hg.active(pin)) {
          if (_hg.edgeSize(he) <= _context.partition.hyperedge_size_threshold) {
            _hns_to_activate.push_back(pin);
          }
        } else {
          if (!_hg.isBorderNode(pin)) {
            Base::removeHypernodeMovementsFromPQ(pin, _gain_cache);
          } else {
            connectivityUpdate(pin, from_part, to_part, he,
                               move_decreased_connectivity,
                               move_increased_connectivity);
            deltaGainUpdatesForPQandCache(pin, from_part, to_part, he, he_weight,
                                          pin_state);
            continue;
          }
        }
      }
      // currently necessary because we set all cache entries of moved_hn to invalid -->
      // if we can do correct delta-gain updates for moved hn, than this if can be removed!
      if (pin != moved_hn) {
        connectivityUpdateForCache(pin, from_part, to_part, he,
                                   move_decreased_connectivity,
                                   move_increased_connectivity);
        deltaGainUpdatesForCacheOnly(pin, from_part, to_part, he, he_weight,
                                     pin_state);
      }
    }
  }


  // UR -> R and R -> UR
  template <bool only_update_cache = false>
  void updateForHEwithUnequalPartState(const HypernodeID moved_hn,
                                       const PartitionID from_part,
                                       const PartitionID to_part,
                                       const HyperedgeID he) {
    const HypernodeID pin_count_from_part_before_move = _hg.pinCountInPart(he, from_part) + 1;
    const HypernodeID pin_count_to_part_after_move = _hg.pinCountInPart(he, to_part);
    const HypernodeID pin_count_from_part_after_move = pin_count_from_part_before_move - 1;
    const bool move_decreased_connectivity = pin_count_from_part_before_move - 1 == 0;
    const bool move_increased_connectivity = pin_count_to_part_after_move == 1;
    const HyperedgeWeight he_weight = _hg.edgeWeight(he);

    const PinState pin_state(pin_count_from_part_before_move == 1,
                             pin_count_to_part_after_move == 1,
                             pin_count_from_part_before_move == 2,
                             pin_count_to_part_after_move == 2);

    if (move_decreased_connectivity || move_increased_connectivity) {
      for (const HypernodeID& pin : _hg.pins(he)) {
        if (!only_update_cache && !_hg.marked(pin)) {
          ASSERT(pin != moved_hn, V(pin));
          if (move_decreased_connectivity && !_hg.isBorderNode(pin) &&
              _hg.active(pin)) {
            Base::removeHypernodeMovementsFromPQ(pin, _gain_cache);
          } else if (move_increased_connectivity && !_hg.active(pin)) {
            if (_hg.edgeSize(he) <= _context.partition.hyperedge_size_threshold) {
              _hns_to_activate.push_back(pin);
            }
          } else if (_hg.active(pin)) {
            connectivityUpdate(pin, from_part, to_part, he,
                               move_decreased_connectivity,
                               move_increased_connectivity);
            deltaGainUpdatesForPQandCache(pin, from_part, to_part, he, he_weight,
                                          pin_state);
            continue;
          }
        }
        // currently necessary because we set all cache entries of moved_hn to invalid -->
        // if we can do correct delta-gain updates for moved hn, than this if can be removed!
        if (pin != moved_hn) {
          connectivityUpdateForCache(pin, from_part, to_part, he,
                                     move_decreased_connectivity,
                                     move_increased_connectivity);
          deltaGainUpdatesForCacheOnly(pin, from_part, to_part, he, he_weight,
                                       pin_state);
        }
      }
    } else {
      if (pin_count_from_part_after_move == 1) {
        for (const HypernodeID& pin : _hg.pins(he)) {
          if (_hg.partID(pin) == from_part) {
            if (_hg.active(pin)) {
              deltaGainUpdatesForPQandCache(pin, from_part, to_part, he, he_weight, pin_state);
            } else {
              deltaGainUpdatesForCacheOnly(pin, from_part, to_part, he, he_weight, pin_state);
            }
            break;
          }
        }
      }
      if (pin_count_to_part_after_move == 2) {
        for (const HypernodeID& pin : _hg.pins(he)) {
          if (_hg.partID(pin) == to_part && pin != moved_hn) {
            if (_hg.active(pin)) {
              deltaGainUpdatesForPQandCache(pin, from_part, to_part, he, he_weight, pin_state);
            } else {
              deltaGainUpdatesForCacheOnly(pin, from_part, to_part, he, he_weight, pin_state);
            }
            break;
          }
        }
      }
    }
  }

  void updateForHEwithUnremovableFromAndToPart(const HypernodeID moved_hn,
                                               const PartitionID from_part,
                                               const PartitionID to_part,
                                               const HyperedgeID he) {
    const HypernodeID pin_count_from_part_before_move = _hg.pinCountInPart(he, from_part) + 1;
    const HypernodeID pin_count_to_part_before_move = _hg.pinCountInPart(he, to_part) - 1;
    const HypernodeID pin_count_from_part_after_move = pin_count_from_part_before_move - 1;
    const HypernodeID pin_count_to_part_after_move = pin_count_to_part_before_move + 1;

    ASSERT(pin_count_from_part_after_move != 0, "move decreased connectivity");
    ASSERT(pin_count_to_part_after_move != 1, "move increased connectivity");

    if (pin_count_from_part_after_move == 1 || pin_count_to_part_after_move == 2) {
      const PinState pin_state(pin_count_from_part_before_move == 1,
                               pin_count_to_part_after_move == 1,
                               pin_count_from_part_before_move == 2,
                               pin_count_to_part_after_move == 2);
      const HyperedgeWeight he_weight = _hg.edgeWeight(he);

      if (pin_count_from_part_after_move == 1) {
        for (const HypernodeID& pin : _hg.pins(he)) {
          if (_hg.partID(pin) == from_part) {
            deltaGainUpdatesForCacheOnly(pin, from_part, to_part, he, he_weight, pin_state);
            break;
          }
        }
      }
      if (pin_count_to_part_after_move == 2) {
        for (const HypernodeID& pin : _hg.pins(he)) {
          if (_hg.partID(pin) == to_part && pin != moved_hn) {
            deltaGainUpdatesForCacheOnly(pin, from_part, to_part, he, he_weight, pin_state);
            break;
          }
        }
      }
    }
  }

  bool fromAndToPartAreUnremovable(const HyperedgeID he, const PartitionID from_part,
                                   const PartitionID to_part) const {
    return _unremovable_he_parts[static_cast<size_t>(he) * _context.partition.k + from_part] &&
           _unremovable_he_parts[static_cast<size_t>(he) * _context.partition.k + to_part];
  }

  bool fromAndToPartHaveUnequalStates(const HyperedgeID he, const PartitionID from_part,
                                      const PartitionID to_part) const {
    return (!_unremovable_he_parts[static_cast<size_t>(he) * _context.partition.k + from_part] &&
            _unremovable_he_parts[static_cast<size_t>(he) * _context.partition.k + to_part]) ||
           (_unremovable_he_parts[static_cast<size_t>(he) * _context.partition.k + from_part] &&
            !_unremovable_he_parts[static_cast<size_t>(he) * _context.partition.k + to_part]);
  }

  KAHYPAR_ATTRIBUTE_ALWAYS_INLINE void updateNeighboursGainCacheOnly(const HypernodeID moved_hn,
                                                                     const PartitionID from_part,
                                                                     const PartitionID to_part) {
    updateNeighbours<true>(moved_hn, from_part, to_part);
  }

  template <bool only_update_cache = false>
  void updateNeighbours(const HypernodeID moved_hn, const PartitionID from_part,
                        const PartitionID to_part) {
    _new_adjacent_part.resetUsedEntries();

    bool moved_hn_remains_conntected_to_from_part = false;
    for (const HyperedgeID& he : _hg.incidentEdges(moved_hn)) {
      const HypernodeID pins_in_source_part_after = _hg.pinCountInPart(he, from_part);

      ASSERT(!_gain_cache.entryExists(moved_hn, from_part), V(moved_hn) << V(from_part));
      moved_hn_remains_conntected_to_from_part |= pins_in_source_part_after != 0;

      if (pins_in_source_part_after == 0 && _hg.pinCountInPart(he, to_part) != 1) {
        for (const PartitionID& part : _gain_cache.adjacentParts(moved_hn)) {
          if (part != from_part && part != to_part) {
            _gain_cache.updateExistingEntry(moved_hn, part, -_hg.edgeWeight(he));
          }
        }
      } else if (pins_in_source_part_after != 0 && _hg.pinCountInPart(he, to_part) == 1) {
        for (const PartitionID& part : _gain_cache.adjacentParts(moved_hn)) {
          if (part != from_part && part != to_part) {
            _gain_cache.updateExistingEntry(moved_hn, part, _hg.edgeWeight(he));
          }
        }
      }

      if (fromAndToPartAreUnremovable(he, from_part, to_part)) {
        updateForHEwithUnremovableFromAndToPart(moved_hn, from_part, to_part, he);
      } else if (fromAndToPartHaveUnequalStates(he, from_part, to_part)) {
        updateForHEwithUnequalPartState<only_update_cache>(moved_hn, from_part, to_part, he);
      } else {
        fullUpdate<only_update_cache>(moved_hn, from_part, to_part, he);
      }
      _unremovable_he_parts.set(static_cast<size_t>(he) * _context.partition.k + to_part, 1);

      ASSERT([&]() {
          // Search parts of hyperedge he which are unremoveable
          std::vector<bool> ur_parts(_context.partition.k, false);
          for (const HypernodeID& pin : _hg.pins(he)) {
            if (_hg.marked(pin)) {
              ur_parts[_hg.partID(pin)] = true;
            }
          }
          // _unremovable_he_parts should have the same bits set as ur_parts
          for (PartitionID k = 0; k < _context.partition.k; k++) {
            ASSERT(ur_parts[k] == _unremovable_he_parts[he * _context.partition.k + k],
                   V(ur_parts[k]) << V(_unremovable_he_parts[he * _context.partition.k + k]));
          }
          return true;
        } (), "Error in locking of he/parts!");
    }

    _gain_cache.updateFromAndToPartOfMovedHN(moved_hn, from_part, to_part,
                                             moved_hn_remains_conntected_to_from_part);

    // remove dups
    // TODO(schlag): fix this!!!
    for (const HypernodeID& hn : _hns_to_activate) {
      if (!_hg.active(hn) && !_hg.isFixedVertex(hn)) {
        activate(hn);
      }
    }
    _hns_to_activate.clear();

    ASSERT([&]() {
        if (only_update_cache) { return true; }
        // This lambda checks verifies the internal state of KFM for all pins that could
        // have been touched during updateNeighbours.
        for (const HyperedgeID& he : _hg.incidentEdges(moved_hn)) {
          bool valid = true;
          for (const HypernodeID& pin : _hg.pins(he)) {
            ASSERT_THAT_CACHE_IS_VALID_FOR_HN(pin);
            // LOG << "HN" << pin << "CHECK!";
            if (!_hg.isBorderNode(pin)) {
              // The pin is an internal HN
              // there should not be any move of this HN in the PQ.
              for (PartitionID part = 0; part < _context.partition.k; ++part) {
                valid = (_pq.contains(pin, part) == false);
                if (!valid) {
                  LOG << "HN" << pin << "should not be contained in PQ";
                  return false;
                }
              }
            } else {
              // Pin is a border HN
              for (const PartitionID& part : _hg.connectivitySet(he)) {
                ASSERT(_hg.pinCountInPart(he, part) > 0, V(he) << "not connected to" << V(part));
                if (_pq.contains(pin, part)) {
                  // if the move to target.part is in the PQ, it has to have the correct gain
                  ASSERT(_hg.active(pin), "Pin is not active");
                  ASSERT(_hg.isBorderNode(pin), "BorderFail");
                  const Gain expected_gain = gainInducedByHypergraph(pin, part);
                  valid = _pq.key(pin, part) == expected_gain;
                  if (!valid) {
                    LOG << "Incorrect maxGain for HN" << pin;
                    LOG << "expected key=" << expected_gain;
                    LOG << "actual key=" << _pq.key(pin, part);
                    LOG << "from_part=" << _hg.partID(pin);
                    LOG << "to part =" << part;
                    return false;
                  }
                  if (_hg.partWeight(part) < _context.partition.max_part_weights[0] &&
                      !_pq.isEnabled(part)) {
                    LOG << V(pin);
                    LOG << "key=" << expected_gain;
                    LOG << "Part" << part << "should be enabled as target part";
                    return false;
                  }
                  if (_hg.partWeight(part) >= _context.partition.max_part_weights[0] &&
                      _pq.isEnabled(part)) {
                    LOG << V(pin);
                    LOG << "key=" << expected_gain;
                    LOG << "Part" << part << "should NOT be enabled as target part";
                    return false;
                  }
                } else {
                  // if it is not in the PQ then either the HN has already been marked as moved
                  // or we currently look at the source partition of pin or pin is a fixed vertex
                  valid = (_hg.marked(pin) == true) || (part == _hg.partID(pin)) || _hg.isFixedVertex(pin);
                  valid = valid || _hg.edgeSize(he) > _context.partition.hyperedge_size_threshold;
                  if (!valid) {
                    LOG << "HN" << pin << "not in PQ but also not marked";
                    LOG << "gain=" << gainInducedByHypergraph(pin, part);
                    LOG << "from_part=" << _hg.partID(pin);
                    LOG << "to_part=" << part;
                    LOG << "would be feasible=" << Base::moveIsFeasible(pin, _hg.partID(pin), part);
                    _hg.printNodeState(pin);
                    for (const HyperedgeID& incident_edge : _hg.incidentEdges(pin)) {
                      for (PartitionID i = 0; i < _context.partition.k; ++i) {
                        LOG << "Part" << i << "unremovable: "
                            << _unremovable_he_parts[he * _context.partition.k + i];
                      }
                      _hg.printEdgeState(incident_edge);
                    }
                    return false;
                  }
                  if (_hg.marked(pin)) {
                    // If the pin is already marked as moved, then all moves concerning this pin
                    // should have been removed from the PQ.
                    for (PartitionID part = 0; part < _context.partition.k; ++part) {
                      if (_pq.contains(pin, part)) {
                        LOG << "HN" << pin << "should not be in PQ, because it is already marked";
                        return false;
                      }
                    }
                  }
                }
              }
            }
            // Staleness check. If the PQ contains a move of pin to part, there
            // has to be at least one HE that connects to that part. Otherwise the
            // move is stale and should have been removed from the PQ.
            for (PartitionID part = 0; part < _context.partition.k; ++part) {
              bool connected = false;
              for (const HyperedgeID& incident_he : _hg.incidentEdges(pin)) {
                if (_hg.pinCountInPart(incident_he, part) > 0) {
                  connected = true;
                  break;
                }
              }
              if (!connected && _pq.contains(pin, part)) {
                LOG << "PQ contains stale move of HN" << pin << ":";
                LOG << "calculated gain=" << gainInducedByHypergraph(pin, part);
                LOG << "gain in PQ=" << _pq.key(pin, part);
                LOG << "from_part=" << _hg.partID(pin);
                LOG << "to_part=" << part;
                LOG << "would be feasible=" << Base::moveIsFeasible(pin, _hg.partID(pin), part);
                LOG << "current HN" << moved_hn << "was moved from" << from_part << "to"
                    << to_part;
                return false;
              }
            }
          }
        }
        return true;
      } (), V(moved_hn));
    ASSERT([&]() {
        for (const HypernodeID& hn : _hg.nodes()) {
          if (_hg.active(hn)) {
            bool valid = _hg.marked(hn) || !_hg.isBorderNode(hn);
            for (PartitionID part = 0; part < _context.partition.k; ++part) {
              if (_pq.contains(hn, part)) {
                valid = true;
                break;
              }
            }
            if (!valid) {
              LOG << V(hn) << "is active but neither marked nor in one of the PQs";
              return false;
            }
          }
        }
        return true;
      } (), V(moved_hn));
  }

  KAHYPAR_ATTRIBUTE_ALWAYS_INLINE void updatePin(const HypernodeID pin, const PartitionID part,
                                                 const HyperedgeID he, const Gain delta) {
    ONLYDEBUG(he);
    if (!_hg.isFixedVertex(pin)) {
      ASSERT(_gain_cache.entryExists(pin, part), V(pin) << V(part));
      ASSERT(_new_adjacent_part.get(pin) != part, V(pin) << V(part));
      ASSERT(!_hg.marked(pin));
      ASSERT(_hg.active(pin));
      ASSERT(_hg.isBorderNode(pin));
      ASSERT((_hg.partWeight(part) < _context.partition.max_part_weights[0] ?
              _pq.isEnabled(part) : !_pq.isEnabled(part)), V(part));
      // Assert that we only perform delta-gain updates on moves that are not stale!
      ASSERT(Base::hypernodeIsConnectedToPart(pin, part), V(pin) << V(part));
      ASSERT(_hg.partID(pin) != part, V(pin) << V(part));

      DBG << "updating gain of HN" << pin
          << "from gain" << _pq.key(pin, part) << "to" << _pq.key(pin, part) + delta
          << "(to_part=" << part << ", ExpectedGain="
          << gainInducedByHypergraph(pin, part) << ")";
      _pq.updateKeyBy(pin, part, delta);
    }
  }

  template <bool invalidate_hn = false>
  void activate(const HypernodeID hn) {
    ASSERT(!_hg.active(hn), V(hn));
    ASSERT([&]() {
        for (PartitionID part = 0; part < _context.partition.k; ++part) {
          ASSERT(!_pq.contains(hn, part), V(hn) << V(part));
        }
        return true;
      } (), "HN" << hn << "is already contained in PQ ");

    // Currently we cannot infer the gain changes of the two initial refinement nodes
    // from the uncontraction itself (this is still a todo). Therefore, these activations
    // have to invalidate and recalculate the gains.
    if (invalidate_hn) {
      _gain_cache.clear(hn);
      initializeGainCacheFor(hn);
    }
    if (_hg.isBorderNode(hn) && !_hg.isFixedVertex(hn)) {
      ASSERT(!_hg.active(hn), V(hn));
      ASSERT(!_hg.marked(hn), "Hypernode" << hn << "is already marked");
      insertHNintoPQ(hn);
      // mark HN as active for this round.
      _hg.activate(hn);
    }
  }

  Gain gainInducedByHyperedge(const HypernodeID hn, const HyperedgeID he,
                              const PartitionID target_part) const {
    const HypernodeID pins_in_source_part = _hg.pinCountInPart(he, _hg.partID(hn));
    const HypernodeID pins_in_target_part = _hg.pinCountInPart(he, target_part);
    const HyperedgeWeight he_weight = _hg.edgeWeight(he);
    Gain gain = pins_in_source_part == 1 ? he_weight : 0;
    gain -= pins_in_target_part == 0 ? he_weight : 0;
    return gain;
  }

  Gain gainInducedByHypergraph(const HypernodeID hn, const PartitionID target_part) const {
    ASSERT(target_part != _hg.partID(hn), V(hn) << V(target_part));
    Gain gain = 0;
    for (const HyperedgeID& he : _hg.incidentEdges(hn)) {
      ASSERT(_hg.edgeSize(he) > 1, V(he));
      gain += gainInducedByHyperedge(hn, he, target_part);
    }
    return gain;
  }

  void initializeGainCache() {
    for (const HypernodeID& hn : _hg.nodes()) {
      initializeGainCacheFor(hn);
    }
  }

  void initializeGainCacheFor(const HypernodeID hn) {
    _tmp_gains.clear();
    const PartitionID source_part = _hg.partID(hn);
    HyperedgeWeight internal = 0;
    for (const HyperedgeID& he : _hg.incidentEdges(hn)) {
      const HyperedgeWeight he_weight = _hg.edgeWeight(he);
      internal += _hg.pinCountInPart(he, source_part) != 1 ? he_weight : 0;
      for (const PartitionID& part : _hg.connectivitySet(he)) {
        _tmp_gains[part] += he_weight;
      }
    }

    for (const auto& target_part : _tmp_gains) {
      if (target_part.key == source_part) {
        ASSERT(!_gain_cache.entryExists(hn, source_part), V(hn) << V(source_part));
        continue;
      }
      ASSERT(target_part.value - internal == gainInducedByHypergraph(hn, target_part.key),
             V(gainInducedByHypergraph(hn, target_part.key)) << V(target_part.value - internal));
      DBGC(hn == hn_to_debug) << V(target_part.key) << V(target_part.value - internal);
      _gain_cache.initializeEntry(hn, target_part.key, target_part.value - internal);
    }
  }


  KAHYPAR_ATTRIBUTE_ALWAYS_INLINE void insertHNintoPQ(const HypernodeID hn) {
    ASSERT(_hg.isBorderNode(hn));

    if (!_hg.isFixedVertex(hn)) {
      for (const PartitionID& part : _gain_cache.adjacentParts(hn)) {
        ASSERT(part != _hg.partID(hn), V(hn) << V(part) << V(_gain_cache.entry(hn, part)));
        ASSERT(_gain_cache.entry(hn, part) == gainInducedByHypergraph(hn, part),
               V(hn) << V(part) << V(_gain_cache.entry(hn, part)) <<
               V(gainInducedByHypergraph(hn, part)));
        ASSERT(Base::hypernodeIsConnectedToPart(hn, part), V(hn) << V(part));
        DBGC(hn == 12518) << "inserting" << V(hn) << V(part) << V(_gain_cache.entry(hn, part));
        _pq.insert(hn, part, _gain_cache.entry(hn, part));
        if (_hg.partWeight(part) < _context.partition.max_part_weights[0]) {
          _pq.enablePart(part);
        }
      }
    }
  }

  void ASSERT_THAT_GAIN_CACHE_IS_VALID() {
    ASSERT([&]() {
        for (const HypernodeID& hn : _hg.nodes()) {
          ASSERT_THAT_CACHE_IS_VALID_FOR_HN(hn);
        }
        return true;
      } (), "Gain Cache inconsistent");
  }

  // TODO(schlag): Some of these assertions could easily be converted
  // into unit tests.
  void ASSERT_THAT_CACHE_IS_VALID_FOR_HN(const HypernodeID hn) const {
    if (_gain_cache.entryExists(hn)) {
      std::vector<bool> adjacent_parts(_context.partition.k, false);
      for (PartitionID part = 0; part < _context.partition.k; ++part) {
        if (Base::hypernodeIsConnectedToPart(hn, part)) {
          adjacent_parts[part] = true;
        }
        if (_gain_cache.entry(hn, part) != GainCache::kNotCached) {
          ASSERT(_gain_cache.entryExists(hn, part), V(hn) << V(part));
          ASSERT(_gain_cache.entry(hn, part) == gainInducedByHypergraph(hn, part),
                 V(hn) << V(part) << V(_gain_cache.entry(hn, part)) <<
                 V(gainInducedByHypergraph(hn, part)) << V(_hg.partID(hn)));
          ASSERT(Base::hypernodeIsConnectedToPart(hn, part), V(hn) << V(part));
        } else if (_hg.partID(hn) != part && !Base::hypernodeIsConnectedToPart(hn, part)) {
          ASSERT(!_gain_cache.entryExists(hn, part), V(hn) << V(part)
                                                           << "_hg.partID(hn) != part");
          ASSERT(_gain_cache.entry(hn, part) == GainCache::kNotCached, V(hn) << V(part));
        }
        if (_hg.partID(hn) == part) {
          ASSERT(!_gain_cache.entryExists(hn, part), V(hn) << V(part)
                                                           << "_hg.partID(hn) == part");
          ASSERT(_gain_cache.entry(hn, part) == GainCache::kNotCached,
                 V(hn) << V(part));
        }
      }
      for (const PartitionID& part : _gain_cache.adjacentParts(hn)) {
        ASSERT(adjacent_parts[part], V(part));
      }
    }
  }

  using Base::_hg;
  using Base::_context;
  using Base::_pq;
  using Base::_performed_moves;
  using Base::_hns_to_activate;

  ds::SparseMap<PartitionID, Gain> _tmp_gains;

  // After a move, we have to update the gains for all adjacent HNs.
  // For all moves of a HN that were already present in the PQ before the
  // the current max-gain move, this can be done via delta-gain update. However,
  // the current max-gain move might also have increased the connectivity for
  // a certain HN. In this case, we have to calculate the gain for this "new"
  // move from scratch and have to exclude it from all delta-gain updates in
  // the current updateNeighbours call. If we encounter such a new move,
  // we store the newly encountered part in this vector and do not perform
  // delta-gain updates for this part.
  ds::FastResetArray<PartitionID> _new_adjacent_part;

  // 'Locking' of hyperedges for K-1 metric. When optimizing this metric,
  // each part of a hyperedge becomes unremovable, as soon as one of its
  // pins is moved to that part. For each HE e, this bitvector stores whether
  // or not a part in the connectivity set of e is unremovable.
  ds::FastResetFlagArray<> _unremovable_he_parts;

  GainCache _gain_cache;
  StoppingPolicy _stopping_policy;
};
}  // namespace kahypar<|MERGE_RESOLUTION|>--- conflicted
+++ resolved
@@ -206,16 +206,7 @@
           _pq.enablePart(from_part);
         }
 
-<<<<<<< HEAD
-        Base::reCalculateHeaviestPartAndItsWeight(heaviest_part, heaviest_part_weight,
-                                                  from_part, to_part);
-
-        current_imbalance = static_cast<double>(heaviest_part_weight) /
-                            ceil(static_cast<double>(_hg.totalWeight()) /
-                                 _context.partition.k) - 1.0;
-=======
         current_imbalance = metrics::imbalance(_hg, _context);
->>>>>>> db3de46e
 
         current_km1 -= max_gain;
         _stopping_policy.updateStatistics(max_gain);
