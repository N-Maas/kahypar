/***************************************************************************
 *  Copyright (C) 2014 Sebastian Schlag <sebastian.schlag@kit.edu>
 **************************************************************************/

#ifndef SRC_PARTITION_REFINEMENT_KWAYFMREFINER_H_
#define SRC_PARTITION_REFINEMENT_KWAYFMREFINER_H_

#include <limits>
#include <stack>
#include <string>
#include <tuple>
#include <utility>
#include <vector>

#include "gtest/gtest_prod.h"

#include "external/fp_compare/Utils.h"
#include "lib/TemplateParameterToString.h"
#include "lib/core/Mandatory.h"
#include "lib/datastructure/FastResetVector.h"
#include "lib/datastructure/KWayPriorityQueue.h"
#include "lib/datastructure/PriorityQueue.h"
#include "lib/definitions.h"
#include "partition/Configuration.h"
#include "partition/Metrics.h"
#include "partition/refinement/FMRefinerBase.h"
#include "partition/refinement/IRefiner.h"
#include "partition/refinement/policies/FMImprovementPolicies.h"
#include "tools/RandomFunctions.h"

using datastructure::KWayPriorityQueue;
using datastructure::FastResetVector;

using defs::Hypergraph;
using defs::HypernodeID;
using defs::HyperedgeID;
using defs::PartitionID;
using defs::HyperedgeWeight;
using defs::HypernodeWeight;

namespace partition {
#pragma GCC diagnostic push
#pragma GCC diagnostic ignored "-Weffc++"
template <class StoppingPolicy = Mandatory,
          class FMImprovementPolicy = CutDecreasedOrInfeasibleImbalanceDecreased>
class KWayFMRefiner : public IRefiner,
                      private FMRefinerBase {
  static const bool dbg_refinement_kway_fm_activation = false;
  static const bool dbg_refinement_kway_fm_improvements_cut = false;
  static const bool dbg_refinement_kway_fm_improvements_balance = false;
  static const bool dbg_refinement_kway_fm_stopping_crit = false;
  static const bool dbg_refinement_kway_fm_gain_update = false;
  static const bool dbg_refinement_kway_fm_gain_comp = false;
  static const bool dbg_refinement_kaway_locked_hes = false;
  static const bool dbg_refinement_kway_infeasible_moves = false;

  using Gain = HyperedgeWeight;
  using KWayRefinementPQ = KWayPriorityQueue<HypernodeID, HyperedgeWeight,
                                             std::numeric_limits<HyperedgeWeight> >;

  struct RollbackInfo {
    HypernodeID hn;
    PartitionID from_part;
    PartitionID to_part;
  };

  static constexpr HypernodeID kInvalidHN = std::numeric_limits<HypernodeID>::max();
  static constexpr Gain kInvalidGain = std::numeric_limits<Gain>::min();
  static constexpr Gain kInvalidDecrease = std::numeric_limits<PartitionID>::min();

  static constexpr PartitionID kLocked = std::numeric_limits<PartitionID>::max();
  static const PartitionID kFree = -1;

  public:
  KWayFMRefiner(const KWayFMRefiner&) = delete;
  KWayFMRefiner(KWayFMRefiner&&) = delete;
  KWayFMRefiner& operator = (const KWayFMRefiner&) = delete;
  KWayFMRefiner& operator = (KWayFMRefiner&&) = delete;

  KWayFMRefiner(Hypergraph& hypergraph, const Configuration& config) noexcept :
    FMRefinerBase(hypergraph, config),
    _active(_hg.initialNumNodes(), false),
    _just_activated(_hg.initialNumNodes(), false),
    _marked(_hg.initialNumNodes(), false),
    _seen(_config.partition.k, false),
    _he_fully_active(_hg.initialNumEdges(), false),
    _tmp_gains(_config.partition.k, 0),
    _tmp_target_parts(),
    _performed_moves(),
    _already_processed_part(_hg.initialNumNodes(), Hypergraph::kInvalidPartition),
    _locked_hes(_hg.initialNumEdges(), kFree),
    _pq(_config.partition.k),
    _stats() {
    _tmp_target_parts.reserve(_config.partition.k);
    _performed_moves.reserve(_hg.initialNumNodes());
  }

  private:
  // FRIEND_TEST(AKWayFMRefiner, IdentifiesBorderHypernodes);
  // FRIEND_TEST(AKWayFMRefiner, ComputesGainOfHypernodeMoves);
  // FRIEND_TEST(AKWayFMRefiner, ActivatesBorderNodes);
  // FRIEND_TEST(AKWayFMRefiner, DoesNotActivateInternalNodes);
  // FRIEND_TEST(AKWayFMRefiner, DoesNotPerformMovesThatWouldLeadToImbalancedPartitions);
  // FRIEND_TEST(AKWayFMRefiner, PerformsMovesThatDontLeadToImbalancedPartitions);
  // FRIEND_TEST(AKWayFMRefiner, ComputesCorrectGainValues);

  FRIEND_TEST(AKwayFMRefiner, ConsidersSingleNodeHEsDuringInitialGainComputation);
  FRIEND_TEST(AKwayFMRefiner, ConsidersSingleNodeHEsDuringInducedGainComputation);

  void initializeImpl() noexcept final {
    if (!_is_initialized) {
      _pq.initialize(_hg.initialNumNodes());
    }
    _is_initialized = true;
  }

  void initializeImpl(const HyperedgeWeight max_gain) noexcept final {
    if (!_is_initialized) {
      _pq.initialize(max_gain);
    }
    _is_initialized = true;
  }

  bool refineImpl(std::vector<HypernodeID>& refinement_nodes, const size_t num_refinement_nodes,
                  const HypernodeWeight max_allowed_part_weight,
                  HyperedgeWeight& best_cut, double& best_imbalance) noexcept final {
    ASSERT(best_cut == metrics::hyperedgeCut(_hg),
           "initial best_cut " << best_cut << "does not equal cut induced by hypergraph "
           << metrics::hyperedgeCut(_hg));
    ASSERT(FloatingPoint<double>(best_imbalance).AlmostEquals(
             FloatingPoint<double>(metrics::imbalance(_hg))),
           "initial best_imbalance " << best_imbalance << "does not equal imbalance induced"
           << " by hypergraph " << metrics::imbalance(_hg));

    _pq.clear();
    _marked.assign(_marked.size(), false);
    _active.assign(_active.size(), false);
    _he_fully_active.assign(_he_fully_active.size(), false);

    _locked_hes.resetUsedEntries();

    Randomize::shuffleVector(refinement_nodes, num_refinement_nodes);
    for (size_t i = 0; i < num_refinement_nodes; ++i) {
      activate(refinement_nodes[i], max_allowed_part_weight);
    }

    const HyperedgeWeight initial_cut = best_cut;
    const double initial_imbalance = best_imbalance;
    HyperedgeWeight current_cut = best_cut;
    double current_imbalance = best_imbalance;

    PartitionID heaviest_part = heaviestPart();
    HypernodeWeight heaviest_part_weight = _hg.partWeight(heaviest_part);

    int min_cut_index = -1;
    int num_moves = 0;
    int num_moves_since_last_improvement = 0;
    StoppingPolicy::resetStatistics();

    const double beta = log(_hg.numNodes());
    while (!_pq.empty() && !StoppingPolicy::searchShouldStop(num_moves_since_last_improvement,
                                                             _config, beta, best_cut, current_cut)) {
      Gain max_gain = kInvalidGain;
      HypernodeID max_gain_node = kInvalidHN;
      PartitionID to_part = Hypergraph::kInvalidPartition;
      _pq.deleteMax(max_gain_node, max_gain, to_part);
      PartitionID from_part = _hg.partID(max_gain_node);

      DBG(false, "cut=" << current_cut << " max_gain_node=" << max_gain_node
          << " gain=" << max_gain << " source_part=" << _hg.partID(max_gain_node)
          << " target_part=" << to_part);

      ASSERT(!_marked[max_gain_node],
             "HN " << max_gain_node << "is marked and not eligable to be moved");
      ASSERT(max_gain == gainInducedByHypergraph(max_gain_node, to_part), "Inconsistent gain caculation");
      ASSERT(isBorderNode(max_gain_node), "HN " << max_gain_node << "is no border node");
      ASSERT([&]() {
               _hg.changeNodePart(max_gain_node, from_part, to_part);
               ASSERT((current_cut - max_gain) == metrics::hyperedgeCut(_hg),
                      "cut=" << current_cut - max_gain << "!=" << metrics::hyperedgeCut(_hg));
               _hg.changeNodePart(max_gain_node, to_part, from_part);
               return true;
             } ()
             , "max_gain move does not correspond to expected cut!");

      // Staleness assertion: The move should be to a part that is in the connectivity superset of
      // the max_gain_node.
      ASSERT(hypernodeIsConnectedToPart(max_gain_node, to_part),
             "Move of HN " << max_gain_node << " from " << from_part
             << " to " << to_part << " is stale!");

      moveHypernode(max_gain_node, from_part, to_part);
      _marked[max_gain_node] = true;

      if (_hg.partWeight(to_part) >= max_allowed_part_weight) {
        _pq.disablePart(to_part);
      }
      if (_hg.partWeight(from_part) < max_allowed_part_weight) {
        _pq.enablePart(from_part);
      }

      reCalculateHeaviestPartAndItsWeight(heaviest_part, heaviest_part_weight,
                                          from_part, to_part);

      current_imbalance = static_cast<double>(heaviest_part_weight) /
                          ceil(static_cast<double>(_config.partition.total_graph_weight) /
                               _config.partition.k) - 1.0;
      current_cut -= max_gain;
      StoppingPolicy::updateStatistics(max_gain);

      ASSERT(current_cut == metrics::hyperedgeCut(_hg),
             V(current_cut) << V(metrics::hyperedgeCut(_hg)));
      ASSERT(current_imbalance == metrics::imbalance(_hg),
             V(current_imbalance) << V(metrics::imbalance(_hg)));

      // remove all other possible moves of the current max_gain_node
      for (PartitionID part = 0; part < _config.partition.k; ++part) {
        if (_pq.contains(max_gain_node, part)) {
          _pq.remove(max_gain_node, part);
        }
      }

      updateNeighbours(max_gain_node, from_part, to_part, max_allowed_part_weight);

      // right now, we do not allow a decrease in cut in favor of an increase in balance
      const bool improved_cut_within_balance = (current_imbalance <= _config.partition.epsilon) &&
                                               (current_cut < best_cut);
      const bool improved_balance_less_equal_cut = (current_imbalance < best_imbalance) &&
                                                   (current_cut <= best_cut);
      ++num_moves_since_last_improvement;
      if (improved_cut_within_balance || improved_balance_less_equal_cut) {
        DBG(dbg_refinement_kway_fm_improvements_balance && max_gain == 0,
            "KWayFM improved balance between " << from_part << " and " << to_part
            << "(max_gain=" << max_gain << ")");
        DBG(dbg_refinement_kway_fm_improvements_cut && current_cut < best_cut,
            "KWayFM improved cut from " << best_cut << " to " << current_cut);
        best_cut = current_cut;
        best_imbalance = current_imbalance;
        StoppingPolicy::resetStatistics();
        min_cut_index = num_moves;
        num_moves_since_last_improvement = 0;
      }
      _performed_moves[num_moves] = { max_gain_node, from_part, to_part };
      ++num_moves;
    }
    DBG(dbg_refinement_kway_fm_stopping_crit, "KWayFM performed " << num_moves
        << " local search movements ( min_cut_index=" << min_cut_index << "): stopped because of "
        << (StoppingPolicy::searchShouldStop(num_moves_since_last_improvement, _config, beta,
                                             best_cut, current_cut)
            == true ? "policy" : "empty queue"));

    rollback(num_moves - 1, min_cut_index);
    ASSERT(best_cut == metrics::hyperedgeCut(_hg), "Incorrect rollback operation");
    ASSERT(best_cut <= initial_cut, "Cut quality decreased from "
           << initial_cut << " to" << best_cut);
    return FMImprovementPolicy::improvementFound(best_cut, initial_cut, best_imbalance,
                                                 initial_imbalance, _config.partition.epsilon);
  }

  int numRepetitionsImpl() const noexcept final {
    return _config.two_way_fm.num_repetitions;
  }

  std::string policyStringImpl() const noexcept final {
    return std::string(" Refiner=KWayFM StoppingPolicy=" + templateToString<StoppingPolicy>() +
                       " UsesBucketQueue=" +
#ifdef USE_BUCKET_PQ
                       "true"
#else
                       "false"
#endif
                       );
  }

  const Stats & statsImpl() const noexcept {
    return _stats;
  }

  void rollback(int last_index, const int min_cut_index) noexcept {
    DBG(false, "min_cut_index=" << min_cut_index);
    DBG(false, "last_index=" << last_index);
    while (last_index != min_cut_index) {
      const HypernodeID hn = _performed_moves[last_index].hn;
      const PartitionID from_part = _performed_moves[last_index].to_part;
      const PartitionID to_part = _performed_moves[last_index].from_part;
      _hg.changeNodePart(hn, from_part, to_part);
      --last_index;
    }
  }

  void removeHypernodeMovementsFromPQ(const HypernodeID hn) noexcept {
    for (PartitionID part = 0; part < _config.partition.k; ++part) {
      if (_pq.contains(hn, part)) {
        _pq.remove(hn, part);
      }
    }
    _active[hn] = false;
  }

  bool moveAffectsGainOrConnectivityUpdate(const HypernodeID pin_count_target_part_before_move,
                                           const HypernodeID pin_count_source_part_after_move,
                                           const HypernodeID he_size)
  const noexcept {
    return (pin_count_source_part_after_move == 0 ||
            pin_count_target_part_before_move == 0 ||
            pin_count_target_part_before_move + 1 == he_size - 1 ||
            pin_count_source_part_after_move + 1 == he_size - 1);
  }

  void deltaGainUpdates(const HypernodeID pin, const PartitionID from_part,
                        const PartitionID to_part, const HyperedgeID he, const HypernodeID he_size,
                        const HyperedgeWeight he_weight, const PartitionID he_connectivity,
                        const HypernodeID pin_count_source_part_before_move,
                        const HypernodeID pin_count_target_part_after_move,
                        const HypernodeWeight max_allowed_part_weight) noexcept {
<<<<<<< HEAD
    if (he_connectivity == 2 && pin_count_target_part_after_move == 1 &&
        pin_count_source_part_before_move > 1) {
=======
    if (he_connectivity == 2 && pin_count_target_part_after_move == 1
        && pin_count_source_part_before_move > 1) {
        // pin_count_source_part_before_move > 1 == pin_count_source_part_after_move > 0
        // This check is necessary to validate that the net is not a cut net before applying the move.
        // Imagine a HE, with several pins in one part (say 0) and only the moved pin outside (say in part 1).
        // If this pin is moved to, say, part 2. the first and the second condition are true. However
        // the HE has been a cut HE already before the move. The third contition ensures that this cannot be 
        // the case. However this could be expressed in a more transparent way by verifying for exmaple,
        // that pin_count_source_part_before_move == |he_size|.
>>>>>>> 914bad18
      DBG(dbg_refinement_kway_fm_gain_update,
          "he " << he << " is not cut before applying move");
      // Update pin of a HE that is not cut before applying the move.
      for (PartitionID part = 0; part < _config.partition.k; ++part) {
        if (part != from_part) {
          updatePin(pin, part, he, he_weight, max_allowed_part_weight);
        }
      }
    }
    if (he_connectivity == 1 && pin_count_source_part_before_move == 1) {
      DBG(dbg_refinement_kway_fm_gain_update, "he " << he
          << " is cut before applying move and uncut after");
      // Update pin of a HE that is removed from the cut.
      for (PartitionID part = 0; part < _config.partition.k; ++part) {
        if (part != to_part) {
          updatePin(pin, part, he, -he_weight, max_allowed_part_weight);
        }
      }
    }
    if (pin_count_target_part_after_move == he_size - 1) {
      DBG(dbg_refinement_kway_fm_gain_update, he
          << ": Only one vertex remains outside of to_part after applying the move");
      if (_hg.partID(pin) != to_part) {
        // Update single pin that remains outside of to_part after applying the move
        updatePin(pin, to_part, he, he_weight, max_allowed_part_weight);
      }
    }
    if (pin_count_source_part_before_move == he_size - 1) {
      DBG(dbg_refinement_kway_fm_gain_update, he
          << ": Only one vertex outside from_part before applying move");
      if (_hg.partID(pin) != from_part) {
        // Update single pin that was outside from_part before applying the move.
        updatePin(pin, from_part, he, -he_weight, max_allowed_part_weight);
      }
    }
  }

  void connectivityUpdate(const HypernodeID pin, const PartitionID from_part,
                          const PartitionID to_part, const HyperedgeID he,
                          const bool move_decreased_connectivity,
                          const bool move_increased_connectivity,
                          const HypernodeWeight max_allowed_part_weight) noexcept {
    ONLYDEBUG(he);
    if (move_decreased_connectivity && _pq.contains(pin, from_part) &&
        !hypernodeIsConnectedToPart(pin, from_part)) {
      _pq.remove(pin, from_part);
      // Now pq might actually not contain any moves for HN pin.
      // We do not need to set _active to false however, because in this case
      // the move not only decreased but also increased the connectivity and we
      // therefore add a new move to to_part in the next if-condition.
      // This resembled the case in which all but one incident HEs of HN pin are
      // internal and the "other" pin of the border HE (which has size 2) is
      // moved from one part to another.
    }
    if (move_increased_connectivity && !_pq.contains(pin, to_part)) {
      ASSERT(_hg.connectivity(he) >= 2, V(_hg.connectivity(he)));
      ASSERT(_already_processed_part.get(pin) == Hypergraph::kInvalidPartition,
             V(_already_processed_part.get(pin)));
      _pq.insert(pin, to_part, gainInducedByHypergraph(pin, to_part));
      _already_processed_part.set(pin, to_part);
      if (_hg.partWeight(to_part) < max_allowed_part_weight) {
        _pq.enablePart(to_part);
      }
    }
    ASSERT(_pq.contains(pin) && _active[pin], V(pin));
  }

  // Full update includes:
  // 1.) Activation of new border HNs
  // 2.) Removal of new non-border HNs
  // 3.) Connectivity update
  // 4.) Delta-Gain Update
  // This is used for the state transitions: free -> loose and loose -> locked
  void fullUpdate(const HypernodeID moved_hn, const PartitionID from_part,
                  const PartitionID to_part, const HyperedgeID he,
                  const HypernodeWeight max_allowed_part_weight) noexcept {
    const HypernodeID pin_count_source_part_before_move = _hg.pinCountInPart(he, from_part) + 1;
    const HypernodeID pin_count_target_part_before_move = _hg.pinCountInPart(he, to_part) - 1;
    const HypernodeID pin_count_source_part_after_move = pin_count_source_part_before_move - 1;

    if (!_he_fully_active[he] ||
        moveAffectsGainOrConnectivityUpdate(pin_count_target_part_before_move,
                                            pin_count_source_part_after_move,
                                            _hg.edgeSize(he))) {
      const HypernodeID pin_count_target_part_after_move = pin_count_target_part_before_move + 1;
      const bool move_decreased_connectivity = pin_count_source_part_after_move == 0;
      const bool move_increased_connectivity = pin_count_target_part_after_move == 1;

      const PartitionID he_connectivity = _hg.connectivity(he);
      const HypernodeID he_size = _hg.edgeSize(he);
      const HyperedgeWeight he_weight = _hg.edgeWeight(he);

      HypernodeID num_active_pins = 0;
      for (const HypernodeID pin : _hg.pins(he)) {
        if (pin != moved_hn && !_marked[pin]) {
          if (!_active[pin]) {
            activate(pin, max_allowed_part_weight);
          } else {
            if (!isBorderNode(pin)) {
              removeHypernodeMovementsFromPQ(pin);
            } else {
              connectivityUpdate(pin, from_part, to_part, he,
                                 move_decreased_connectivity,
                                 move_increased_connectivity,
                                 max_allowed_part_weight);
              deltaGainUpdates(pin, from_part, to_part, he, he_size, he_weight,
                               he_connectivity, pin_count_source_part_before_move,
                               pin_count_target_part_after_move,
                               max_allowed_part_weight);
            }
          }
        }
        num_active_pins += _active[pin];
      }
      _he_fully_active[he] = num_active_pins == he_size;
    }
  }

  // HEs remaining loose won't lead to new activations
  void connectivityAndDeltaGainUpdateForHEsRemainingLoose(const HypernodeID moved_hn,
                                                          const PartitionID from_part,
                                                          const PartitionID to_part,
                                                          const HyperedgeID he,
                                                          const HypernodeWeight max_allowed_part_weight)
  noexcept {
    const HypernodeID pin_count_source_part_before_move = _hg.pinCountInPart(he, from_part) + 1;
    const HypernodeID pin_count_source_part_after_move = pin_count_source_part_before_move - 1;
    const HypernodeID pin_count_target_part_before_move = _hg.pinCountInPart(he, to_part) - 1;

    if (moveAffectsGainOrConnectivityUpdate(pin_count_target_part_before_move,
                                            pin_count_source_part_after_move,
                                            _hg.edgeSize(he))) {
      const HypernodeID pin_count_target_part_after_move = pin_count_target_part_before_move + 1;
      const bool move_decreased_connectivity = pin_count_source_part_after_move == 0;
      const bool move_increased_connectivity = pin_count_target_part_after_move == 1;

      const PartitionID he_connectivity = _hg.connectivity(he);
      const HypernodeID he_size = _hg.edgeSize(he);
      const HyperedgeWeight he_weight = _hg.edgeWeight(he);

      for (const HypernodeID pin : _hg.pins(he)) {
        if (pin != moved_hn && !_marked[pin]) {
          if (!isBorderNode(pin)) {
            removeHypernodeMovementsFromPQ(pin);
          } else {
            connectivityUpdate(pin, from_part, to_part, he,
                               move_decreased_connectivity,
                               move_increased_connectivity,
                               max_allowed_part_weight);
            deltaGainUpdates(pin, from_part, to_part, he, he_size, he_weight,
                             he_connectivity, pin_count_source_part_before_move,
                             pin_count_target_part_after_move,
                             max_allowed_part_weight);
          }
        }
      }
    }
  }


  void connectivityUpdate(const HypernodeID moved_hn, const PartitionID from_part,
                          const PartitionID to_part, const HyperedgeID he,
                          const HypernodeWeight max_allowed_part_weight) noexcept {
    const bool move_decreased_connectivity = _hg.pinCountInPart(he, from_part) == 0;
    const bool move_increased_connectivity = _hg.pinCountInPart(he, to_part) - 1 == 0;
    if (move_decreased_connectivity || move_increased_connectivity) {
      for (const HypernodeID pin : _hg.pins(he)) {
        if (pin != moved_hn && !_marked[pin]) {
          ASSERT(_active[pin], V(pin));
          ASSERT(isBorderNode(pin), V(pin));
          connectivityUpdate(pin, from_part, to_part, he,
                             move_decreased_connectivity,
                             move_increased_connectivity,
                             max_allowed_part_weight);
        }
      }
    }
  }


  void updatePinsOfFreeHyperedgeBecomingLoose(const HypernodeID moved_hn,
                                              const PartitionID from_part,
                                              const PartitionID to_part,
                                              const HyperedgeID he,
                                              const HypernodeWeight max_allowed_part_weight)
  noexcept {
    ASSERT([&]() {
             // Only the moved_node is marked
             for (const HypernodeID pin : _hg.pins(he)) {
               if (pin != moved_hn && _marked[pin]) {
                 return false;
               }
             }
             return true;
           } (), "Encountered a free HE with more than one marked pins.");

    fullUpdate(moved_hn, from_part, to_part, he, max_allowed_part_weight);

    ASSERT([&]() {
             // all border HNs are active
             for (const HypernodeID pin : _hg.pins(he)) {
               if (isBorderNode(pin) && !_active[pin]) {
                 return false;
               }
             }
             return true;
           } (), "Pins of HE " << he << "are not activated correctly");
  }

  void updatePinsOfHyperedgeRemainingLoose(const HypernodeID moved_hn, const PartitionID from_part,
                                           const PartitionID to_part, const HyperedgeID he,
                                           const HypernodeWeight max_allowed_part_weight) noexcept {
    ASSERT([&]() {
             // There is at least one marked pin whose partID = to_part and
             // no marked pin has a partID other than to_part
             bool valid = false;
             for (const HypernodeID pin : _hg.pins(he)) {
               if (_hg.partID(pin) == to_part && _marked[pin]) {
                 valid = true;
               }
               if (_hg.partID(pin) != to_part && _marked[pin]) {
                 return false;
               }
             }
             return valid;
           } (), "");
    ASSERT([&]() {
             // Loose HEs remaining loose should have only active border HNs
             for (const HypernodeID pin : _hg.pins(he)) {
               if (isBorderNode(pin) && !_active[pin]) {
                 return false;
               }
             }
             return true;
           } (), "");

    connectivityAndDeltaGainUpdateForHEsRemainingLoose(moved_hn, from_part, to_part, he,
                                                       max_allowed_part_weight);

    ASSERT([&]() {
             HypernodeID count = 0;
             for (const HypernodeID pin : _hg.pins(he)) {
               // - All border HNs are active
               // - At least two pins of the HE are marked
               // - No internal HNs have moves in PQ
               if (isBorderNode(pin) && !_active[pin]) {
                 return false;
               }
               if (_marked[pin]) {
                 ++count;
               }
               if (!isBorderNode(pin)) {
                 for (PartitionID part = 0; part < _config.partition.k; ++part) {
                   if (_pq.contains(pin, part)) {
                     return false;
                   }
                 }
               }
             }
             return count >= 2;
           } (), " ");
  }


  void updatePinsOfLooseHyperedgeBecomingLocked(const HypernodeID moved_hn,
                                                const PartitionID from_part,
                                                const PartitionID to_part,
                                                const HyperedgeID he,
                                                const HypernodeWeight max_allowed_part_weight)
  noexcept {
    fullUpdate(moved_hn, from_part, to_part, he, max_allowed_part_weight);

    ASSERT([&]() {
             // If a HE becomes locked, the activation of its pins will definitely
             // happen because it not has to be a cut HE.
             for (const HypernodeID pin : _hg.pins(he)) {
               if (!_active[pin]) {
                 return false;
               }
             }
             return true;
           } (), "Loose HE" << he << " becomes locked, but not all pins are active");
  }

  void updatePinsOfHyperedgeRemainingLocked(const HypernodeID moved_hn, const PartitionID from_part,
                                            const PartitionID to_part, const HyperedgeID he,
                                            const HypernodeWeight max_allowed_part_weight)
  noexcept {
    ASSERT([&]() {
             // All pins of a locked HE have to be active.
             for (const HypernodeID pin : _hg.pins(he)) {
               if (!_active[pin]) {
                 return false;
               }
             }
             return true;
           } (), "Loose HE" << he << " remains locked, but not all pins are active");

    connectivityUpdate(moved_hn, from_part, to_part, he, max_allowed_part_weight);
  }

  void updateNeighbours(const HypernodeID moved_hn, const PartitionID from_part,
                        const PartitionID to_part, const HypernodeWeight max_allowed_part_weight)
  noexcept {
    _just_activated.assign(_just_activated.size(), false);
    _already_processed_part.resetUsedEntries();

    for (const HyperedgeID he : _hg.incidentEdges(moved_hn)) {
      if (_locked_hes.get(he) != kLocked) {
        if (_locked_hes.get(he) == to_part) {
          // he is loose
          updatePinsOfHyperedgeRemainingLoose(moved_hn, from_part, to_part, he,
                                              max_allowed_part_weight);
          DBG(dbg_refinement_kaway_locked_hes, "HE " << he << " maintained state: loose");
        } else if (_locked_hes.get(he) == kFree) {
          // he is free.
          updatePinsOfFreeHyperedgeBecomingLoose(moved_hn, from_part, to_part, he,
                                                 max_allowed_part_weight);
          _locked_hes.set(he, to_part);
          DBG(dbg_refinement_kaway_locked_hes, "HE " << he << " changed state: free -> loose");
        } else {
          // he is loose and becomes locked after the move
          updatePinsOfLooseHyperedgeBecomingLocked(moved_hn, from_part, to_part, he,
                                                   max_allowed_part_weight);
          _locked_hes.set(he, kLocked);
          DBG(dbg_refinement_kaway_locked_hes, "HE " << he << " changed state: loose -> locked");
        }
      } else {
        // he is locked
        updatePinsOfHyperedgeRemainingLocked(moved_hn, from_part, to_part, he,
                                             max_allowed_part_weight);
        DBG(dbg_refinement_kway_fm_gain_update, he << " is locked");
      }
    }

    ASSERT([&]() {
             // This lambda checks verifies the internal state of KFM for all pins that could
             // have been touched during updateNeighbours.
             for (const HyperedgeID he : _hg.incidentEdges(moved_hn)) {
               bool valid = true;
               for (const HypernodeID pin : _hg.pins(he)) {
                 if (!isBorderNode(pin)) {
                   // The pin is an internal HN

                   // If the pin is active, but not marked as moved, we forgot to reset
                   // the active flag for that pin, because an internal HN should not
                   // be contained in any PQ and therefore should not be marked as active.
                   // If the pin is not active, but marked as moved, we forgot to mark the
                   // pin as active when we inserted its moves into the PQ.
                   // We check both error conditions via XOR
                   if (!_active[pin] != !_marked[pin]) {
                     LOG("HN " << pin << " has inconsistent bool flag state");
                     LOGVAR(_active[pin]);
                     LOGVAR(_marked[pin]);
                     return false;
                   }

                   //there should not be any move of this HN in the PQ.
                   for (PartitionID part = 0; part < _config.partition.k; ++part) {
                     valid = (_pq.contains(pin, part) == false);
                     if (!valid) {
                       LOG("HN " << pin << " should not be contained in PQ");
                       return false;
                     }
                   }
                 } else {
                   // Pin is a border HN
                   for (const PartitionID part : _hg.connectivitySet(he)) {
                     ASSERT(_hg.pinCountInPart(he, part) > 0, V(he) << " not connected to " << V(part));
                     if (_pq.contains(pin, part)) {
                   // if the move to target.part is in the PQ, it has to have the correct gain
                       ASSERT(_active[pin], "Pin is not active");
                       ASSERT(isBorderNode(pin), "BorderFail");
                       const Gain expected_gain = gainInducedByHypergraph(pin, part);
                       valid = (_pq.key(pin, part) == expected_gain);
                       if (!valid) {
                         LOG("Incorrect maxGain for HN " << pin);
                         LOG("expected key=" << expected_gain);
                         LOG("actual key=" << _pq.key(pin, part));
                         LOG("from_part=" << _hg.partID(pin));
                         LOG("to part = " << part);
                         LOG("_locked_hes[" << he << "]=" << _locked_hes.get(he));
                         return false;
                       }
                       if (_hg.partWeight(part) < max_allowed_part_weight &&
                           !_pq.isEnabled(part)) {
                         LOGVAR(pin);
                         LOG("key=" << expected_gain);
                         LOG("Part " << part << " should be enabled as target part");
                         return false;
                       }
                       if (_hg.partWeight(part) >= max_allowed_part_weight &&
                           _pq.isEnabled(part)) {
                         LOGVAR(pin);
                         LOG("key=" << expected_gain);
                         LOG("Part " << part << " should NOT be enabled as target part");
                         return false;
                       }
                     } else {
                       // if it is not in the PQ then either the HN has already been marked as moved
                       // or we currently look at the source partition of pin.
                       valid = (_marked[pin] == true) || (part == _hg.partID(pin));
                       if (!valid) {
                         LOG("HN " << pin << " not in PQ but also not marked");
                         LOG("gain=" << gainInducedByHypergraph(pin, part));
                         LOG("from_part=" << _hg.partID(pin));
                         LOG("to_part=" << part);
                         LOG("would be feasible=" << moveIsFeasible(pin, _hg.partID(pin), part));
                         LOG("_locked_hes[" << he << "]=" << _locked_hes.get(he));
                         return false;
                       }
                       if (_marked[pin]) {
                         // If the pin is already marked as moved, then all moves concerning this pin
                         // should have been removed from the PQ.
                         for (PartitionID part = 0; part < _config.partition.k; ++part) {
                           if (_pq.contains(pin, part)) {
                             LOG("HN " << pin << " should not be contained in PQ, because it is already marked");
                             return false;
                           }
                         }
                       }
                     }
                   }
                 }
                 // Staleness check. If the PQ contains a move of pin to part, there
                 // has to be at least one HE that connects to that part. Otherwise the
                 // move is stale and should have been removed from the PQ.
                 for (PartitionID part = 0; part < _config.partition.k; ++part) {
                   bool connected = false;
                   for (const HyperedgeID incident_he : _hg.incidentEdges(pin)) {
                     if (_hg.pinCountInPart(incident_he, part) > 0) {
                       connected = true;
                       break;
                     }
                   }
                   if (!connected && _pq.contains(pin, part)) {
                     LOG("PQ contains stale move of HN " << pin << ":");
                     LOG("calculated gain=" << gainInducedByHypergraph(pin, part));
                     LOG("gain in PQ=" << _pq.key(pin, part));
                     LOG("from_part=" << _hg.partID(pin));
                     LOG("to_part=" << part);
                     LOG("would be feasible=" << moveIsFeasible(pin, _hg.partID(pin), part));
                     LOG("current HN " << moved_hn << " was moved from " << from_part << " to " << to_part);
                     return false;
                   }
                 }
               }
             }
             return true;
           } (), V(moved_hn));
    ASSERT([&]() {
             for (const HypernodeID hn : _hg.nodes()) {
               if (_active[hn]) {
                 bool valid = _marked[hn] || !isBorderNode(hn);
                 for (PartitionID part = 0; part < _config.partition.k; ++part) {
                   if (_pq.contains(hn, part)) {
                     valid = true;
                     break;
                   }
                 }
                 if (!valid) {
                   LOG(V(hn) << " is active but neither marked nor in one of the PQs");
                   return false;
                 }
               }
             }
             return true;
           } (), V(moved_hn));
  }

  void updatePin(const HypernodeID pin, const PartitionID part, const HyperedgeID he,
                 const Gain delta, const HypernodeWeight max_allowed_part_weight) noexcept {
    ONLYDEBUG(he);
    ONLYDEBUG(max_allowed_part_weight);
    if (delta != 0 && _pq.contains(pin, part) &&
        !_just_activated[pin] && _already_processed_part.get(pin) != part) {
      ASSERT(!_marked[pin], " Trying to update marked HN " << pin << " part=" << part);
      ASSERT(_active[pin], "Trying to update inactive HN " << pin << " part=" << part);
      ASSERT(isBorderNode(pin), "Trying to update non-border HN " << pin << " part=" << part);
      ASSERT((_hg.partWeight(part) < max_allowed_part_weight ?
              _pq.isEnabled(part) : !_pq.isEnabled(part)), V(part));
      // Assert that we only perform delta-gain updates on moves that are not stale!
      ASSERT([&]() {
               for (const HyperedgeID he : _hg.incidentEdges(pin)) {
                 if (_hg.pinCountInPart(he, part) > 0) {
                   return true;
                 }
               }
               return false;
             } (), V(pin));

      const Gain old_gain = _pq.key(pin, part);
      DBG(dbg_refinement_kway_fm_gain_update,
          "updating gain of HN " << pin
          << " from gain " << old_gain << " to " << old_gain + delta << " (to_part="
          << part << ")");
      _pq.updateKey(pin, part, old_gain + delta);
    }
  }

  void activate(const HypernodeID hn, const HypernodeWeight max_allowed_part_weight) noexcept {
    ASSERT(!_active[hn], V(hn));
    ASSERT([&]() {
             for (PartitionID part = 0; part < _config.partition.k; ++part) {
               if (_pq.contains(hn, part)) {
                 return false;
               }
             }
             return true;
           } (),
           "HN " << hn << " is already contained in PQ ");
    if (isBorderNode(hn)) {
      insertHNintoPQ(hn, max_allowed_part_weight);
      // mark HN as active for this round.
      _active[hn] = true;
      // mark HN as just activated to prevent delta-gain updates in current
      // updateNeighbours call, because we just calculated the correct gain values.
      _just_activated[hn] = true;
    }
  }

  Gain gainInducedByHypergraph(const HypernodeID hn, const PartitionID target_part) const noexcept {
    const PartitionID source_part = _hg.partID(hn);
    Gain gain = 0;
    for (const HyperedgeID he : _hg.incidentEdges(hn)) {
      if (_hg.connectivity(he) == 1 && _hg.edgeSize(he) > 1) {
        // As we currently do not ensure that the hypergraph does not contain any
        // single-node HEs, we explicitly have to check for |e| > 1
        gain -= _hg.edgeWeight(he);
      } else {
        const HypernodeID pins_in_source_part = _hg.pinCountInPart(he, source_part);
        const HypernodeID pins_in_target_part = _hg.pinCountInPart(he, target_part);
        if (pins_in_source_part == 1 && pins_in_target_part == _hg.edgeSize(he) - 1) {
          gain += _hg.edgeWeight(he);
        }
      }
    }
    return gain;
  }

  void insertHNintoPQ(const HypernodeID hn, const HypernodeWeight max_allowed_part_weight) noexcept {
    ASSERT(!_marked[hn], " Trying to insertHNintoPQ for  marked HN " << hn);
    ASSERT(isBorderNode(hn), "Cannot compute gain for non-border HN " << hn);
    ASSERT([&]() {
             for (Gain gain : _tmp_gains) {
               if (gain != 0) {
                 return false;
               }
             }
             return true;
           } () == true, "_tmp_gains not initialized correctly");

    const PartitionID source_part = _hg.partID(hn);
    HyperedgeWeight internal_weight = 0;

    _tmp_target_parts.clear();
    _seen.assign(_seen.size(), false);

    for (const HyperedgeID he : _hg.incidentEdges(hn)) {
      const HyperedgeWeight he_weight = _hg.edgeWeight(he);
      switch (_hg.connectivity(he)) {
        case 1:
          if (_hg.edgeSize(he) != 1) {
            // As we currently do not ensure that the hypergraph does not contain any
            // single-node HEs, we explicitly have to have this check here
            internal_weight += he_weight;
          }
          break;
        case 2:
          for (const PartitionID part : _hg.connectivitySet(he)) {
            if (!_seen[part]) {
              _seen[part] = true;
              _tmp_target_parts.push_back(part);
            }
            if (_hg.pinCountInPart(he, part) == _hg.edgeSize(he) - 1) {
              _tmp_gains[part] += he_weight;
            }
          }
          break;
        default:
          for (const PartitionID part : _hg.connectivitySet(he)) {
            if (likely(!_seen[part])) {
              _seen[part] = true;
              _tmp_target_parts.push_back(part);
            }
          }
          break;
      }
    }

    for (const PartitionID target_part : _tmp_target_parts) {
      if (target_part == source_part) {
        _tmp_gains[source_part] = 0;
        continue;
      }
      DBG(dbg_refinement_kway_fm_gain_comp, "inserting HN " << hn << " with gain "
          << (_tmp_gains[target_part] - internal_weight) << " sourcePart=" << _hg.partID(hn)
          << " targetPart= " << target_part);
      _pq.insert(hn, target_part, _tmp_gains[target_part] - internal_weight);
      _tmp_gains[target_part] = 0;
      if (_hg.partWeight(target_part) < max_allowed_part_weight) {
        _pq.enablePart(target_part);
      }
    }
  }

  using FMRefinerBase::_hg;
  using FMRefinerBase::_config;
  std::vector<bool> _active;
  std::vector<bool> _just_activated;
  std::vector<bool> _marked;
  std::vector<bool> _seen;

  std::vector<bool> _he_fully_active;
  std::vector<Gain> _tmp_gains;
  std::vector<PartitionID> _tmp_target_parts;
  std::vector<RollbackInfo> _performed_moves;

  // After a move, we have to update the gains for all adjacent HNs.
  // For all moves of a HN that were already present in the PQ before the
  // the current max-gain move, this can be done via delta-gain update. However,
  // the current max-gain move might also have increased the connectivity for
  // a certain HN. In this case, we have to calculate the gain for this "new"
  // move from scratch and have to exclude it from all delta-gain updates in
  // the current updateNeighbours call. If we encounter such a new move,
  // we store the newly encountered part in this vector and do not perform
  // delta-gain updates for this part.
  FastResetVector<PartitionID> _already_processed_part;

  FastResetVector<PartitionID> _locked_hes;
  KWayRefinementPQ _pq;
  Stats _stats;
};

template <class T, class U>
constexpr HypernodeID KWayFMRefiner<T, U>::kInvalidHN;
template <class T, class U>
constexpr typename KWayFMRefiner<T, U>::Gain KWayFMRefiner<T, U>::kInvalidGain;
template <class T, class U>
constexpr typename KWayFMRefiner<T, U>::Gain KWayFMRefiner<T, U>::kInvalidDecrease;
template <class T, class U>
constexpr PartitionID KWayFMRefiner<T, U>::kLocked;
template <class T, class U>
const PartitionID KWayFMRefiner<T, U>::kFree;


#pragma GCC diagnostic pop
} // namespace partition
#endif  // SRC_PARTITION_REFINEMENT_KWAYFMREFINER_H_<|MERGE_RESOLUTION|>--- conflicted
+++ resolved
@@ -313,10 +313,6 @@
                         const HypernodeID pin_count_source_part_before_move,
                         const HypernodeID pin_count_target_part_after_move,
                         const HypernodeWeight max_allowed_part_weight) noexcept {
-<<<<<<< HEAD
-    if (he_connectivity == 2 && pin_count_target_part_after_move == 1 &&
-        pin_count_source_part_before_move > 1) {
-=======
     if (he_connectivity == 2 && pin_count_target_part_after_move == 1
         && pin_count_source_part_before_move > 1) {
         // pin_count_source_part_before_move > 1 == pin_count_source_part_after_move > 0
@@ -326,7 +322,6 @@
         // the HE has been a cut HE already before the move. The third contition ensures that this cannot be 
         // the case. However this could be expressed in a more transparent way by verifying for exmaple,
         // that pin_count_source_part_before_move == |he_size|.
->>>>>>> 914bad18
       DBG(dbg_refinement_kway_fm_gain_update,
           "he " << he << " is not cut before applying move");
       // Update pin of a HE that is not cut before applying the move.
