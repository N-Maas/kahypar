/*******************************************************************************
 * This file is part of KaHyPar.
 *
 * Copyright (C) 2014 Sebastian Schlag <sebastian.schlag@kit.edu>
 *
 * KaHyPar is free software: you can redistribute it and/or modify
 * it under the terms of the GNU General Public License as published by
 * the Free Software Foundation, either version 3 of the License, or
 * (at your option) any later version.
 *
 * KaHyPar is distributed in the hope that it will be useful,
 * but WITHOUT ANY WARRANTY; without even the implied warranty of
 * MERCHANTABILITY or FITNESS FOR A PARTICULAR PURPOSE.  See the
 * GNU General Public License for more details.
 *
 * You should have received a copy of the GNU General Public License
 * along with KaHyPar.  If not, see <http://www.gnu.org/licenses/>.
 *
******************************************************************************/

#pragma once

#include <algorithm>
#include <map>
#include <stack>
#include <string>
#include <unordered_map>
#include <utility>
#include <vector>

#include "kahypar/definitions.h"
#include "kahypar/meta/mandatory.h"
#include "kahypar/partition/coarsening/coarsening_memento.h"
#include "kahypar/partition/coarsening/hypergraph_pruner.h"
#include "kahypar/partition/context.h"
#include "kahypar/partition/metrics.h"
#include "kahypar/partition/refinement/i_refiner.h"

namespace kahypar {
class CoarsenerBase {
 private:
  static constexpr bool debug = false;

  struct CurrentMaxNodeWeight {
    HypernodeID num_nodes;
    HypernodeWeight max_weight;
  };

 public:
  CoarsenerBase(Hypergraph& hypergraph, const Context& context,
                const HypernodeWeight weight_of_heaviest_node) :
    _hg(hypergraph),
    _context(context),
    _history(),
    _max_hn_weights(),
    _hypergraph_pruner(_hg.initialNumNodes()) {
    _history.reserve(_hg.initialNumNodes());
    _max_hn_weights.reserve(_hg.initialNumNodes());
    _max_hn_weights.emplace_back(CurrentMaxNodeWeight { _hg.initialNumNodes(),
                                                        weight_of_heaviest_node });
  }

  virtual ~CoarsenerBase() = default;

  CoarsenerBase(const CoarsenerBase&) = delete;
  CoarsenerBase& operator= (const CoarsenerBase&) = delete;

  CoarsenerBase(CoarsenerBase&&) = delete;
  CoarsenerBase& operator= (CoarsenerBase&&) = delete;

 protected:
  void performContraction(const HypernodeID rep_node, const HypernodeID contracted_node) {
    _history.emplace_back(_hg.contract(rep_node, contracted_node));
    if (_hg.nodeWeight(rep_node) > _max_hn_weights.back().max_weight) {
      _max_hn_weights.emplace_back(CurrentMaxNodeWeight { _hg.currentNumNodes(),
                                                          _hg.nodeWeight(rep_node) });
    }
    removeSingleNodeHyperedges();
    removeParallelHyperedges();
  }

  void removeSingleNodeHyperedges() {
    // const HyperedgeWeight removed_he_weight =
    //   _hypergraph_pruner.removeSingleNodeHyperedges(_hg, _history.back());
    // _context.stats.add(StatTag::Coarsening, "removedSingleNodeHEWeight", removed_he_weight);
  }

  void removeParallelHyperedges() {
    const HyperedgeID removed_parallel_hes =
      _hypergraph_pruner.removeParallelHyperedges(_hg, _history.back());
    _context.stats.add(StatTag::Coarsening, "numRemovedParalellHEs", removed_parallel_hes);
  }

  void restoreParallelHyperedges() {
    _hypergraph_pruner.restoreParallelHyperedges(_hg, _history.back());
  }

  void restoreSingleNodeHyperedges() {
    // _hypergraph_pruner.restoreSingleNodeHyperedges(_hg, _history.back());
  }

  void initializeRefiner(IRefiner& refiner) {
#ifdef USE_BUCKET_QUEUE
    HyperedgeID max_degree = 0;
    for (const HypernodeID& hn : _hg.nodes()) {
      max_degree = std::max(max_degree, _hg.nodeDegree(hn));
    }
    HyperedgeWeight max_he_weight = 0;
    for (const HyperedgeID& he : _hg.edges()) {
      max_he_weight = std::max(max_he_weight, _hg.edgeWeight(he));
    }
    LOG << V(max_degree);
    LOG << V(max_he_weight);
    refiner.initialize(static_cast<HyperedgeWeight>(max_degree * max_he_weight));
#else
    refiner.initialize(0);
#endif
  }

  void performLocalSearch(IRefiner& refiner, std::vector<HypernodeID>& refinement_nodes,
                          Metrics& current_metrics,
                          const UncontractionGainChanges& changes) {
    ASSERT(changes.representative.size() != 0, "0");
    ASSERT(changes.contraction_partner.size() != 0, "0");
    bool improvement_found = performLocalSearchIteration(refiner, refinement_nodes, changes,
                                                         current_metrics);
    UncontractionGainChanges no_changes;
    no_changes.representative.push_back(0);
    no_changes.contraction_partner.push_back(0);

    int iteration = 1;
    while ((iteration < _context.local_search.iterations_per_level) && improvement_found) {
      improvement_found = performLocalSearchIteration(refiner, refinement_nodes, no_changes,
                                                      current_metrics);
      ++iteration;
    }
  }

  bool performLocalSearchIteration(IRefiner& refiner,
                                   std::vector<HypernodeID>& refinement_nodes,
                                   const UncontractionGainChanges& current_changes,
                                   Metrics& current_metrics) {
    const HyperedgeWeight old_cut = current_metrics.cut;
    const HyperedgeWeight old_km1 = current_metrics.km1;
    bool improvement_found = refiner.refine(refinement_nodes,
                                            { _context.partition.max_part_weights[0],
                                                  _context.partition.max_part_weights[1]},
                                            current_changes,
                                            current_metrics);

<<<<<<< HEAD
    ASSERT(_context.partition.objective != Objective::cut ||
           (current_metrics.cut <= old_cut && current_metrics.cut == metrics::hyperedgeCut(_hg)),
           V(current_metrics.cut) << V(old_cut) << V(metrics::hyperedgeCut(_hg)));
    // Km1 is optimized indirectly in recursive bisection mode via cut-net splitting and optimizing
    // cut. In this case current_metrics.km1 is not used.
    ASSERT((_context.partition.mode != Mode::direct_kway ||
            _context.partition.objective != Objective::km1) ||
=======
    ASSERT((current_metrics.cut <= old_cut && current_metrics.cut == metrics::hyperedgeCut(_hg)) ||
>>>>>>> 3cf3cc22
           (current_metrics.km1 <= old_km1 && current_metrics.km1 == metrics::km1(_hg)),
           V(current_metrics.cut) << V(old_cut) << V(metrics::hyperedgeCut(_hg))
                                  << V(current_metrics.km1) << V(old_km1) << V(metrics::km1(_hg)));

    DBGC(_context.partition.objective == Objective::cut) << old_cut << "-->" << current_metrics.cut;
    DBGC(_context.partition.objective == Objective::km1) << old_km1 << "-->" << current_metrics.km1;
    return improvement_found;
  }

  Hypergraph& _hg;
  const Context& _context;
  std::vector<CoarseningMemento> _history;
  std::vector<CurrentMaxNodeWeight> _max_hn_weights;
  HypergraphPruner _hypergraph_pruner;
};
}  // namespace kahypar<|MERGE_RESOLUTION|>--- conflicted
+++ resolved
@@ -148,17 +148,7 @@
                                             current_changes,
                                             current_metrics);
 
-<<<<<<< HEAD
-    ASSERT(_context.partition.objective != Objective::cut ||
-           (current_metrics.cut <= old_cut && current_metrics.cut == metrics::hyperedgeCut(_hg)),
-           V(current_metrics.cut) << V(old_cut) << V(metrics::hyperedgeCut(_hg)));
-    // Km1 is optimized indirectly in recursive bisection mode via cut-net splitting and optimizing
-    // cut. In this case current_metrics.km1 is not used.
-    ASSERT((_context.partition.mode != Mode::direct_kway ||
-            _context.partition.objective != Objective::km1) ||
-=======
     ASSERT((current_metrics.cut <= old_cut && current_metrics.cut == metrics::hyperedgeCut(_hg)) ||
->>>>>>> 3cf3cc22
            (current_metrics.km1 <= old_km1 && current_metrics.km1 == metrics::km1(_hg)),
            V(current_metrics.cut) << V(old_cut) << V(metrics::hyperedgeCut(_hg))
                                   << V(current_metrics.km1) << V(old_km1) << V(metrics::km1(_hg)));
