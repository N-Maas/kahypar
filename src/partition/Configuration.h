/***************************************************************************
 *  Copyright (C) 2014 Sebastian Schlag <sebastian.schlag@kit.edu>
 **************************************************************************/

#ifndef SRC_PARTITION_CONFIGURATION_H_
#define SRC_PARTITION_CONFIGURATION_H_

#include <iomanip>
#include <limits>
#include <sstream>
#include <string>

#include "lib/definitions.h"

using defs::HypernodeWeight;
using defs::HypernodeID;
using defs::HyperedgeID;
using defs::PartitionID;
using defs::HypernodeWeightVector;

namespace partition {
enum class InitialPartitioner {
  hMetis,
  PaToH,
  KaHyPar
};

struct Configuration {
  struct CoarseningParameters {
    CoarseningParameters() :
      max_allowed_node_weight(0),
      contraction_limit(0),
      contraction_limit_multiplier(0),
      hypernode_weight_fraction(0.0),
      max_allowed_weight_multiplier(0.0),
      scheme() { }

    HypernodeWeight max_allowed_node_weight;
    HypernodeID contraction_limit;
    HypernodeID contraction_limit_multiplier;
    double hypernode_weight_fraction;
    double max_allowed_weight_multiplier;
    std::string scheme;
  };

  struct InitialPartitioningParameters {
	  InitialPartitioningParameters() :
		  coarse_graph_filename(),
		  coarse_graph_partition_filename(),
		  k(2),
		  epsilon(0.05),
	  	  mode(),
		  upper_allowed_partition_weight(),
		  lower_allowed_partition_weight(),
		  seed(-1),
		  nruns(1),
		  ils_iterations(),
		  rollback(),
		  refinement(),
		  erase_components(),
		  balance(),
		  stats(),
		  styles() { }

	  std::string coarse_graph_filename;
	  std::string coarse_graph_partition_filename;
	  PartitionID k;
	  double epsilon;
	  std::string mode;
	  HypernodeWeightVector upper_allowed_partition_weight;
	  HypernodeWeightVector lower_allowed_partition_weight;
	  int nruns;
	  int seed;
	  int ils_iterations;
	  bool rollback;
	  bool refinement;
	  bool erase_components;
	  bool balance;
	  bool stats;
	  bool styles;
  };

  struct PartitioningParameters {
    PartitioningParameters() :
      k(2),
      seed(0),
      initial_partitioning_attempts(1),
      global_search_iterations(1),
      current_v_cycle(0),
      epsilon(1.0),
      hmetis_ub_factor(-1.0),
      max_part_weight(std::numeric_limits<HypernodeWeight>::max()),
      total_graph_weight(0),
      hyperedge_size_threshold(-1),
      initial_parallel_he_removal(false),
      verbose_output(false),
      initial_partitioner(InitialPartitioner::hMetis),
      graph_filename(),
      graph_partition_filename(),
      coarse_graph_filename(),
      coarse_graph_partition_filename(),
      initial_partitioner_path() { }

    PartitionID k;
    int seed;
    int initial_partitioning_attempts;
    int global_search_iterations;
    int current_v_cycle;
    double epsilon;
    double hmetis_ub_factor;
    HypernodeWeight max_part_weight;
    HypernodeWeight total_graph_weight;
    HyperedgeID hyperedge_size_threshold;
    bool initial_parallel_he_removal;
    bool verbose_output;
    InitialPartitioner initial_partitioner;
    std::string graph_filename;
    std::string graph_partition_filename;
    std::string coarse_graph_filename;
    std::string coarse_graph_partition_filename;
    std::string initial_partitioner_path;
  };

  struct FMParameters {
    FMParameters() :
      max_number_of_fruitless_moves(50),
      num_repetitions(1),
      alpha(4),
      beta(0.0),
      stopping_rule(),
      active(true) { }

    int max_number_of_fruitless_moves;
    int num_repetitions;
    double alpha;
    double beta;
    std::string stopping_rule;
    bool active;
  };

  struct HERFMParameters {
    HERFMParameters() :
      max_number_of_fruitless_moves(10),
      num_repetitions(1),
      stopping_rule(),
      active(false) { }

    int max_number_of_fruitless_moves;
    int num_repetitions;
    std::string stopping_rule;
    bool active;
  };

  struct LPRefinementParameters {
    LPRefinementParameters() :
      max_number_iterations(3),
      active(false) { }

    int max_number_iterations;
    bool active;
  };


  PartitioningParameters partition;
  CoarseningParameters coarsening;
<<<<<<< HEAD
  InitialPartitioningParameters initial_partitioning;
  TwoWayFMParameters two_way_fm;
=======
  FMParameters fm_local_search;
>>>>>>> 791c35df
  HERFMParameters her_fm;
  LPRefinementParameters lp_refiner;

  Configuration() :
    partition(),
    coarsening(),
    fm_local_search(),
    her_fm(),
    lp_refiner() { }
};

inline std::string toString(const Configuration& config) {
  std::ostringstream oss;
  oss << std::left;
  oss << "Partitioning Parameters:" << std::endl;
  oss << std::setw(35) << "  Hypergraph: " << config.partition.graph_filename << std::endl;
  oss << std::setw(35) << "  Partition File: " << config.partition.graph_partition_filename
  << std::endl;
  oss << std::setw(35) << "  Coarsened Hypergraph: " << config.partition.coarse_graph_filename
  << std::endl;
  oss << std::setw(35) << "  Coarsened Partition File: "
  << config.partition.coarse_graph_partition_filename << std::endl;
  oss << std::setw(35) << "  k: " << config.partition.k << std::endl;
  oss << std::setw(35) << "  epsilon: " << config.partition.epsilon
  << std::endl;
  oss << std::setw(35) << "  total_graph_weight: "
  << config.partition.total_graph_weight << std::endl;
  oss << std::setw(35) << "  L_max: " << config.partition.max_part_weight
  << std::endl;
  oss << std::setw(35) << "  seed: " << config.partition.seed << std::endl;
  oss << std::setw(35) << "  hmetis_ub_factor: " << config.partition.hmetis_ub_factor << std::endl;
  oss << std::setw(35) << "  # initial partitionings: "
  << config.partition.initial_partitioning_attempts << std::endl;
  oss << std::setw(35) << "   initial partitioner: " <<
  (config.partition.initial_partitioner == InitialPartitioner::hMetis ? "hMetis" : "PaToH")
  << std::endl;
  oss << std::setw(35) << "   initial partitioner path: " << config.partition.initial_partitioner_path
  << std::endl;
  oss << std::setw(35) << "  # global search iterations: "
  << config.partition.global_search_iterations << std::endl;
  oss << std::setw(35) << "  hyperedge size threshold: " << config.partition.hyperedge_size_threshold
  << std::endl;
  oss << std::setw(35) << "  initially remove parallel HEs: " << std::boolalpha
  << config.partition.initial_parallel_he_removal << std::endl;
  oss << "Coarsening Parameters:" << std::endl;
  oss << std::setw(35) << "  scheme: " << config.coarsening.scheme << std::endl;
  oss << std::setw(35) << "  max-allowed-weight-multiplier: "
  << config.coarsening.max_allowed_weight_multiplier << std::endl;
  oss << std::setw(35) << "  contraction-limit-multiplier: "
  << config.coarsening.contraction_limit_multiplier << std::endl;
  oss << std::setw(35) << "  hypernode weight fraction: "
  << config.coarsening.hypernode_weight_fraction << std::endl;
  oss << std::setw(35) << "  max. allowed hypernode weight: " << config.coarsening.max_allowed_node_weight
  << std::endl;
  oss << std::setw(35) << "  contraction limit: " << config.coarsening.contraction_limit
  << std::endl;
<<<<<<< HEAD

  if (config.two_way_fm.active) {
    oss << "2-Way-FM Refinement Parameters:" << std::endl;
    oss << std::setw(35) << "  stopping rule: " << config.two_way_fm.stopping_rule << std::endl;
    oss << std::setw(35) << "  max. # repetitions: " << config.two_way_fm.num_repetitions << std::endl;
=======
  if (config.fm_local_search.active) {
    oss << "FM Refinement Parameters:" << std::endl;
    oss << std::setw(35) << "  stopping rule: " << config.fm_local_search.stopping_rule << std::endl;
    oss << std::setw(35) << "  max. # repetitions: " << config.fm_local_search.num_repetitions << std::endl;
>>>>>>> 791c35df
    oss << std::setw(35) << "  max. # fruitless moves: "
    << config.fm_local_search.max_number_of_fruitless_moves << std::endl;
    oss << std::setw(35) << "  random walk stop alpha: "
    << config.fm_local_search.alpha << std::endl;
    oss << std::setw(35) << "  random walk stop beta : "
    << config.fm_local_search.beta << std::endl;
  }
  if (config.her_fm.active) {
    oss << "HER-FM Refinement Parameters:" << std::endl;
    oss << std::setw(35) << "  stopping rule: " << config.her_fm.stopping_rule << std::endl;
    oss << std::setw(35) << "  max. # repetitions: " << config.her_fm.num_repetitions << std::endl;
    oss << std::setw(35) << "  max. # fruitless moves: "
    << config.her_fm.max_number_of_fruitless_moves << std::endl;
  }
  if (config.lp_refiner.active) {
    oss << "LP Refinement Parameters:" << std::endl;
    oss << std::setw(35) << "  max. # iterations: " << config.lp_refiner.max_number_iterations << std::endl;
  }
  return oss.str();
}
}  // namespace partition

#endif  // SRC_PARTITION_CONFIGURATION_H_<|MERGE_RESOLUTION|>--- conflicted
+++ resolved
@@ -163,12 +163,8 @@
 
   PartitioningParameters partition;
   CoarseningParameters coarsening;
-<<<<<<< HEAD
   InitialPartitioningParameters initial_partitioning;
-  TwoWayFMParameters two_way_fm;
-=======
   FMParameters fm_local_search;
->>>>>>> 791c35df
   HERFMParameters her_fm;
   LPRefinementParameters lp_refiner;
 
@@ -225,18 +221,10 @@
   << std::endl;
   oss << std::setw(35) << "  contraction limit: " << config.coarsening.contraction_limit
   << std::endl;
-<<<<<<< HEAD
-
-  if (config.two_way_fm.active) {
-    oss << "2-Way-FM Refinement Parameters:" << std::endl;
-    oss << std::setw(35) << "  stopping rule: " << config.two_way_fm.stopping_rule << std::endl;
-    oss << std::setw(35) << "  max. # repetitions: " << config.two_way_fm.num_repetitions << std::endl;
-=======
   if (config.fm_local_search.active) {
     oss << "FM Refinement Parameters:" << std::endl;
     oss << std::setw(35) << "  stopping rule: " << config.fm_local_search.stopping_rule << std::endl;
     oss << std::setw(35) << "  max. # repetitions: " << config.fm_local_search.num_repetitions << std::endl;
->>>>>>> 791c35df
     oss << std::setw(35) << "  max. # fruitless moves: "
     << config.fm_local_search.max_number_of_fruitless_moves << std::endl;
     oss << std::setw(35) << "  random walk stop alpha: "
