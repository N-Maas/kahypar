--- conflicted
+++ resolved
@@ -99,18 +99,13 @@
                       const PartitionID to_part) const {
     ASSERT(_context.partition.mode == Mode::direct_kway,
            "Method should only be called in direct partitioning");
-<<<<<<< HEAD
     _hg.changeNodePart(max_gain_node, from_part, to_part);
     const bool feasible = _hg.partWeight(to_part) <=_context.partition.max_part_weights[0] && (_hg.partSize(from_part) - 1 != 0);
     _hg.changeNodePart(max_gain_node, to_part, from_part);
     return feasible;
 
     // return (_hg.partWeight(to_part) + _hg.nodeWeight(max_gain_node)
-    //         <= ) && (_hg.partSize(from_part) - 1 != 0);
-=======
-    return (_hg.partWeight(to_part) + _hg.nodeWeight(max_gain_node)
-            <= _context.partition.max_part_weights[to_part]) && (_hg.partSize(from_part) - 1 != 0);
->>>>>>> db3de46e
+    //         <= _context.partition.max_part_weights[to_part]) && (_hg.partSize(from_part) - 1 != 0);
   }
 
   void moveHypernode(const HypernodeID hn, const PartitionID from_part,
