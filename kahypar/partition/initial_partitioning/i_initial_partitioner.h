/*******************************************************************************
 * This file is part of KaHyPar.
 *
 * Copyright (C) 2015 Tobias Heuer <tobias.heuer@gmx.net>
 *
 * KaHyPar is free software: you can redistribute it and/or modify
 * it under the terms of the GNU General Public License as published by
 * the Free Software Foundation, either version 3 of the License, or
 * (at your option) any later version.
 *
 * KaHyPar is distributed in the hope that it will be useful,
 * but WITHOUT ANY WARRANTY; without even the implied warranty of
 * MERCHANTABILITY or FITNESS FOR A PARTICULAR PURPOSE.  See the
 * GNU General Public License for more details.
 *
 * You should have received a copy of the GNU General Public License
 * along with KaHyPar.  If not, see <http://www.gnu.org/licenses/>.
 *
******************************************************************************/

#pragma once

#include <limits>
#include <vector>

#include "kahypar/partition/context.h"
#include "kahypar/partition/metrics.h"

namespace kahypar {
class IInitialPartitioner {
 public:
  IInitialPartitioner(const IInitialPartitioner&) = delete;
  IInitialPartitioner(IInitialPartitioner&&) = delete;
  IInitialPartitioner& operator= (const IInitialPartitioner&) = delete;
  IInitialPartitioner& operator= (IInitialPartitioner&&) = delete;

  void partition() {
<<<<<<< HEAD
      partitionImpl();
=======
    partitionImpl();
>>>>>>> 8d6c2c9d
  }

  virtual ~IInitialPartitioner() = default;

 protected:
  IInitialPartitioner() = default;

 private:
  virtual void partitionImpl() = 0;
};
}  // namespace kahypar<|MERGE_RESOLUTION|>--- conflicted
+++ resolved
@@ -35,11 +35,7 @@
   IInitialPartitioner& operator= (IInitialPartitioner&&) = delete;
 
   void partition() {
-<<<<<<< HEAD
-      partitionImpl();
-=======
     partitionImpl();
->>>>>>> 8d6c2c9d
   }
 
   virtual ~IInitialPartitioner() = default;
