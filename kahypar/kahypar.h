--- conflicted
+++ resolved
@@ -20,308 +20,8 @@
 
 #pragma once
 
-<<<<<<< HEAD
-#include "kahypar/meta/policy_registry.h"
-#include "kahypar/meta/registrar.h"
-#include "kahypar/partition/coarsening/do_nothing_coarsener.h"
-#include "kahypar/partition/coarsening/full_vertex_pair_coarsener.h"
-#include "kahypar/partition/coarsening/lazy_vertex_pair_coarsener.h"
-#include "kahypar/partition/coarsening/ml_coarsener.h"
-#include "kahypar/partition/coarsening/policies/rating_acceptance_policy.h"
-#include "kahypar/partition/coarsening/policies/rating_community_policy.h"
-#include "kahypar/partition/coarsening/policies/rating_heavy_node_penalty_policy.h"
-#include "kahypar/partition/coarsening/policies/rating_score_policy.h"
-#include "kahypar/partition/coarsening/policies/rating_tie_breaking_policy.h"
-#include "kahypar/partition/coarsening/vertex_pair_rater.h"
-#include "kahypar/partition/context.h"
-#include "kahypar/partition/factories.h"
-#include "kahypar/partition/initial_partitioning/initial_partitioning.h"
-#include "kahypar/partition/metrics.h"
-#include "kahypar/partition/partitioner.h"
-#include "kahypar/partition/refinement/do_nothing_refiner.h"
-
-#define REGISTER_COARSENER(id, coarsener)                               \
-  static meta::Registrar<CoarsenerFactory> register_ ## coarsener(      \
-    id,                                                                 \
-    [](Hypergraph& hypergraph, const Context& context,                  \
-       const HypernodeWeight weight_of_heaviest_node) -> ICoarsener* {  \
-    return new coarsener(hypergraph, context, weight_of_heaviest_node); \
-  })
-
-#define REGISTER_DISPATCHED_COARSENER(id, dispatcher, ...)                 \
-  static meta::Registrar<CoarsenerFactory> register_ ## dispatcher(        \
-    id,                                                                    \
-    [](Hypergraph& hypergraph, const Context& context,                     \
-       const HypernodeWeight weight_of_heaviest_node) {                    \
-    return dispatcher::create(                                             \
-      std::forward_as_tuple(hypergraph, context, weight_of_heaviest_node), \
-      __VA_ARGS__                                                          \
-      );                                                                   \
-  })
-
-
-#define REGISTER_INITIAL_PARTITIONER(id, ip)                               \
-  static meta::Registrar<InitialPartitioningFactory> register_ ## ip(      \
-    id,                                                                    \
-    [](Hypergraph& hypergraph, Context& context) -> IInitialPartitioner* { \
-    return new ip(hypergraph, context);                                    \
-  })
-
-#define REGISTER_FLOW_ALGORITHM_FOR_NETWORK(id, flow, network)                                           \
-  static meta::Registrar<FlowAlgorithmFactory<network> > register_ ## flow ## network(                   \
-    id,                                                                                                  \
-    [](Hypergraph& hypergraph, const Context& context, network& flow_network) -> MaximumFlow<network>* { \
-    return new flow<network>(hypergraph, context, flow_network);                                         \
-  })
-
-#define REGISTER_DISPATCHED_REFINER(id, dispatcher, ...)          \
-  static meta::Registrar<RefinerFactory> register_ ## dispatcher( \
-    id,                                                           \
-    [](Hypergraph& hypergraph, const Context& context) {          \
-    return dispatcher::create(                                    \
-      std::forward_as_tuple(hypergraph, context),                 \
-      __VA_ARGS__                                                 \
-      );                                                          \
-  })
-
-#define REGISTER_REFINER(id, refiner)                                 \
-  static meta::Registrar<RefinerFactory> register_ ## refiner(        \
-    id,                                                               \
-    [](Hypergraph& hypergraph, const Context& context) -> IRefiner* { \
-    return new refiner(hypergraph, context);                          \
-  })
-
-#define REGISTER_POLICY(policy, id, policy_class)                                  \
-  static meta::Registrar<meta::PolicyRegistry<policy> > register_ ## policy_class( \
-    id, new policy_class())
-
-namespace kahypar {
-// //////////////////////////////////////////////////////////////////////////////
-//                            Rating Functions
-// //////////////////////////////////////////////////////////////////////////////
-using RandomWinsRaterHeavyEdgeRater = VertexPairRater<>;
-
-// //////////////////////////////////////////////////////////////////////////////
-//                       Coarsening / Rating Policies
-// //////////////////////////////////////////////////////////////////////////////
-REGISTER_POLICY(CommunityPolicy, CommunityPolicy::use_communities,
-                UseCommunityStructure);
-REGISTER_POLICY(CommunityPolicy, CommunityPolicy::ignore_communities,
-                IgnoreCommunityStructure);
-
-REGISTER_POLICY(HeavyNodePenaltyPolicy, HeavyNodePenaltyPolicy::no_penalty,
-                NoWeightPenalty);
-REGISTER_POLICY(HeavyNodePenaltyPolicy, HeavyNodePenaltyPolicy::multiplicative_penalty,
-                MultiplicativePenalty);
-
-REGISTER_POLICY(RatingFunction, RatingFunction::heavy_edge,
-                HeavyEdgeScore);
-REGISTER_POLICY(RatingFunction, RatingFunction::edge_frequency,
-                EdgeFrequencyScore);
-
-using BestWithTieBreaking = BestRatingWithTieBreaking<>;
-using BestPreferringUnmatched = BestRatingPreferringUnmatched<>;
-
-REGISTER_POLICY(AcceptancePolicy, AcceptancePolicy::best,
-                BestWithTieBreaking);
-REGISTER_POLICY(AcceptancePolicy, AcceptancePolicy::best_prefer_unmatched,
-                BestPreferringUnmatched);
-
-// //////////////////////////////////////////////////////////////////////////////
-//                          Coarsening Algorithms
-// //////////////////////////////////////////////////////////////////////////////
-REGISTER_COARSENER(CoarseningAlgorithm::do_nothing, DoNothingCoarsener);
-
-REGISTER_DISPATCHED_COARSENER(CoarseningAlgorithm::heavy_lazy,
-                              LazyCoarseningDispatcher,
-                              meta::PolicyRegistry<RatingFunction>::getInstance().getPolicy(
-                                context.coarsening.rating.rating_function),
-                              meta::PolicyRegistry<HeavyNodePenaltyPolicy>::getInstance().getPolicy(
-                                context.coarsening.rating.heavy_node_penalty_policy),
-                              meta::PolicyRegistry<CommunityPolicy>::getInstance().getPolicy(
-                                context.coarsening.rating.community_policy),
-                              meta::PolicyRegistry<AcceptancePolicy>::getInstance().getPolicy(
-                                context.coarsening.rating.acceptance_policy));
-
-REGISTER_DISPATCHED_COARSENER(CoarseningAlgorithm::heavy_full,
-                              FullCoarseningDispatcher,
-                              meta::PolicyRegistry<RatingFunction>::getInstance().getPolicy(
-                                context.coarsening.rating.rating_function),
-                              meta::PolicyRegistry<HeavyNodePenaltyPolicy>::getInstance().getPolicy(
-                                context.coarsening.rating.heavy_node_penalty_policy),
-                              meta::PolicyRegistry<CommunityPolicy>::getInstance().getPolicy(
-                                context.coarsening.rating.community_policy),
-                              meta::PolicyRegistry<AcceptancePolicy>::getInstance().getPolicy(
-                                context.coarsening.rating.acceptance_policy));
-
-REGISTER_DISPATCHED_COARSENER(CoarseningAlgorithm::ml_style,
-                              MLCoarseningDispatcher,
-                              meta::PolicyRegistry<RatingFunction>::getInstance().getPolicy(
-                                context.coarsening.rating.rating_function),
-                              meta::PolicyRegistry<HeavyNodePenaltyPolicy>::getInstance().getPolicy(
-                                context.coarsening.rating.heavy_node_penalty_policy),
-                              meta::PolicyRegistry<CommunityPolicy>::getInstance().getPolicy(
-                                context.coarsening.rating.community_policy),
-                              meta::PolicyRegistry<AcceptancePolicy>::getInstance().getPolicy(
-                                context.coarsening.rating.acceptance_policy));
-
-REGISTER_DISPATCHED_COARSENER(CoarseningAlgorithm::algebraic_distance,
-                              AlgebraicDistanceCoarseningDispatcher,
-                              meta::PolicyRegistry<RatingFunction>::getInstance().getPolicy(
-                                context.coarsening.rating.rating_function),
-                              meta::PolicyRegistry<HeavyNodePenaltyPolicy>::getInstance().getPolicy(
-                                context.coarsening.rating.heavy_node_penalty_policy),
-                              meta::PolicyRegistry<CommunityPolicy>::getInstance().getPolicy(
-                                context.coarsening.rating.community_policy),
-                              meta::PolicyRegistry<AcceptancePolicy>::getInstance().getPolicy(
-                                context.coarsening.rating.acceptance_policy));
-
-
-// //////////////////////////////////////////////////////////////////////////////
-//                          Initial Partitioning Algorithms
-// //////////////////////////////////////////////////////////////////////////////
-using BFSInitialPartitionerBFS = BFSInitialPartitioner<BFSStartNodeSelectionPolicy<> >;
-using LPInitialPartitionerBFS_FM =
-  LabelPropagationInitialPartitioner<BFSStartNodeSelectionPolicy<>,
-                                     FMGainComputationPolicy>;
-using GHGInitialPartitionerBFS_FM_SEQ =
-  GreedyHypergraphGrowingInitialPartitioner<BFSStartNodeSelectionPolicy<>,
-                                            FMGainComputationPolicy,
-                                            SequentialQueueSelectionPolicy>;
-using GHGInitialPartitionerBFS_FM_GLO =
-  GreedyHypergraphGrowingInitialPartitioner<BFSStartNodeSelectionPolicy<>,
-                                            FMGainComputationPolicy,
-                                            GlobalQueueSelectionPolicy>;
-using GHGInitialPartitionerBFS_FM_RND =
-  GreedyHypergraphGrowingInitialPartitioner<BFSStartNodeSelectionPolicy<>,
-                                            FMGainComputationPolicy,
-                                            RoundRobinQueueSelectionPolicy>;
-using GHGInitialPartitionerBFS_MAXP_SEQ =
-  GreedyHypergraphGrowingInitialPartitioner<BFSStartNodeSelectionPolicy<>,
-                                            MaxPinGainComputationPolicy,
-                                            SequentialQueueSelectionPolicy>;
-using GHGInitialPartitionerBFS_MAXP_GLO =
-  GreedyHypergraphGrowingInitialPartitioner<BFSStartNodeSelectionPolicy<>,
-                                            MaxPinGainComputationPolicy,
-                                            GlobalQueueSelectionPolicy>;
-using GHGInitialPartitionerBFS_MAXP_RND =
-  GreedyHypergraphGrowingInitialPartitioner<BFSStartNodeSelectionPolicy<>,
-                                            MaxPinGainComputationPolicy,
-                                            RoundRobinQueueSelectionPolicy>;
-using GHGInitialPartitionerBFS_MAXN_SEQ =
-  GreedyHypergraphGrowingInitialPartitioner<BFSStartNodeSelectionPolicy<>,
-                                            MaxNetGainComputationPolicy,
-                                            SequentialQueueSelectionPolicy>;
-using GHGInitialPartitionerBFS_MAXN_GLO =
-  GreedyHypergraphGrowingInitialPartitioner<BFSStartNodeSelectionPolicy<>,
-                                            MaxNetGainComputationPolicy,
-                                            GlobalQueueSelectionPolicy>;
-using GHGInitialPartitionerBFS_MAXN_RND =
-  GreedyHypergraphGrowingInitialPartitioner<BFSStartNodeSelectionPolicy<>,
-                                            MaxNetGainComputationPolicy,
-                                            RoundRobinQueueSelectionPolicy>;
-REGISTER_INITIAL_PARTITIONER(InitialPartitionerAlgorithm::random,
-                             RandomInitialPartitioner);
-REGISTER_INITIAL_PARTITIONER(InitialPartitionerAlgorithm::bfs, BFSInitialPartitionerBFS);
-REGISTER_INITIAL_PARTITIONER(InitialPartitionerAlgorithm::lp, LPInitialPartitionerBFS_FM);
-REGISTER_INITIAL_PARTITIONER(InitialPartitionerAlgorithm::greedy_sequential,
-                             GHGInitialPartitionerBFS_FM_SEQ);
-REGISTER_INITIAL_PARTITIONER(InitialPartitionerAlgorithm::greedy_global,
-                             GHGInitialPartitionerBFS_FM_GLO);
-REGISTER_INITIAL_PARTITIONER(InitialPartitionerAlgorithm::greedy_round,
-                             GHGInitialPartitionerBFS_FM_RND);
-REGISTER_INITIAL_PARTITIONER(InitialPartitionerAlgorithm::greedy_sequential_maxpin,
-                             GHGInitialPartitionerBFS_MAXP_SEQ);
-REGISTER_INITIAL_PARTITIONER(InitialPartitionerAlgorithm::greedy_global_maxpin,
-                             GHGInitialPartitionerBFS_MAXP_GLO);
-REGISTER_INITIAL_PARTITIONER(InitialPartitionerAlgorithm::greedy_round_maxpin,
-                             GHGInitialPartitionerBFS_MAXP_RND);
-REGISTER_INITIAL_PARTITIONER(InitialPartitionerAlgorithm::greedy_sequential_maxnet,
-                             GHGInitialPartitionerBFS_MAXN_SEQ);
-REGISTER_INITIAL_PARTITIONER(InitialPartitionerAlgorithm::greedy_global_maxnet,
-                             GHGInitialPartitionerBFS_MAXN_GLO);
-REGISTER_INITIAL_PARTITIONER(InitialPartitionerAlgorithm::greedy_round_maxnet,
-                             GHGInitialPartitionerBFS_MAXN_RND);
-REGISTER_INITIAL_PARTITIONER(InitialPartitionerAlgorithm::pool, PoolInitialPartitioner);
-
-// //////////////////////////////////////////////////////////////////////////////
-//                       Local Search Algorithm Policies
-// //////////////////////////////////////////////////////////////////////////////
-REGISTER_POLICY(RefinementStoppingRule, RefinementStoppingRule::simple,
-                NumberOfFruitlessMovesStopsSearch);
-REGISTER_POLICY(RefinementStoppingRule, RefinementStoppingRule::adaptive_opt,
-                AdvancedRandomWalkModelStopsSearch);
-
-REGISTER_POLICY(FlowExecutionMode, FlowExecutionMode::constant,
-                ConstantFlowExecution);
-REGISTER_POLICY(FlowExecutionMode, FlowExecutionMode::multilevel,
-                MultilevelFlowExecution);
-REGISTER_POLICY(FlowExecutionMode, FlowExecutionMode::exponential,
-                ExponentialFlowExecution);
-
-REGISTER_POLICY(FlowNetworkType, FlowNetworkType::lawler,
-                LawlerNetworkPolicy);
-REGISTER_POLICY(FlowNetworkType, FlowNetworkType::heuer,
-                HeuerNetworkPolicy);
-REGISTER_POLICY(FlowNetworkType, FlowNetworkType::wong,
-                WongNetworkPolicy);
-REGISTER_POLICY(FlowNetworkType, FlowNetworkType::hybrid,
-                HybridNetworkPolicy);
-
-REGISTER_FLOW_ALGORITHM_FOR_NETWORK(FlowAlgorithm::edmond_karp, EdmondKarp, LawlerNetwork);
-REGISTER_FLOW_ALGORITHM_FOR_NETWORK(FlowAlgorithm::edmond_karp, EdmondKarp, HeuerNetwork);
-REGISTER_FLOW_ALGORITHM_FOR_NETWORK(FlowAlgorithm::edmond_karp, EdmondKarp, WongNetwork);
-REGISTER_FLOW_ALGORITHM_FOR_NETWORK(FlowAlgorithm::edmond_karp, EdmondKarp, HybridNetwork);
-
-REGISTER_FLOW_ALGORITHM_FOR_NETWORK(FlowAlgorithm::goldberg_tarjan, GoldbergTarjan, LawlerNetwork);
-REGISTER_FLOW_ALGORITHM_FOR_NETWORK(FlowAlgorithm::goldberg_tarjan, GoldbergTarjan, HeuerNetwork);
-REGISTER_FLOW_ALGORITHM_FOR_NETWORK(FlowAlgorithm::goldberg_tarjan, GoldbergTarjan, WongNetwork);
-REGISTER_FLOW_ALGORITHM_FOR_NETWORK(FlowAlgorithm::goldberg_tarjan, GoldbergTarjan, HybridNetwork);
-
-REGISTER_FLOW_ALGORITHM_FOR_NETWORK(FlowAlgorithm::boykov_kolmogorov, BoykovKolmogorov, LawlerNetwork);
-REGISTER_FLOW_ALGORITHM_FOR_NETWORK(FlowAlgorithm::boykov_kolmogorov, BoykovKolmogorov, HeuerNetwork);
-REGISTER_FLOW_ALGORITHM_FOR_NETWORK(FlowAlgorithm::boykov_kolmogorov, BoykovKolmogorov, WongNetwork);
-REGISTER_FLOW_ALGORITHM_FOR_NETWORK(FlowAlgorithm::boykov_kolmogorov, BoykovKolmogorov, HybridNetwork);
-
-REGISTER_FLOW_ALGORITHM_FOR_NETWORK(FlowAlgorithm::ibfs, IBFS, LawlerNetwork);
-REGISTER_FLOW_ALGORITHM_FOR_NETWORK(FlowAlgorithm::ibfs, IBFS, HeuerNetwork);
-REGISTER_FLOW_ALGORITHM_FOR_NETWORK(FlowAlgorithm::ibfs, IBFS, WongNetwork);
-REGISTER_FLOW_ALGORITHM_FOR_NETWORK(FlowAlgorithm::ibfs, IBFS, HybridNetwork);
-
-// //////////////////////////////////////////////////////////////////////////////
-//                           Local Search Algorithms
-// //////////////////////////////////////////////////////////////////////////////
-REGISTER_DISPATCHED_REFINER(RefinementAlgorithm::twoway_fm,
-                            TwoWayFMFactoryDispatcher,
-                            meta::PolicyRegistry<RefinementStoppingRule>::getInstance().getPolicy(
-                              context.local_search.fm.stopping_rule));
-REGISTER_DISPATCHED_REFINER(RefinementAlgorithm::kway_fm,
-                            KWayFMFactoryDispatcher,
-                            meta::PolicyRegistry<RefinementStoppingRule>::getInstance().getPolicy(
-                              context.local_search.fm.stopping_rule));
-REGISTER_DISPATCHED_REFINER(RefinementAlgorithm::kway_fm_km1,
-                            KWayKMinusOneFactoryDispatcher,
-                            meta::PolicyRegistry<RefinementStoppingRule>::getInstance().getPolicy(
-                              context.local_search.fm.stopping_rule));
-REGISTER_DISPATCHED_REFINER(RefinementAlgorithm::twoway_flow,
-                            TwoWayFlowFactoryDispatcher,
-                            meta::PolicyRegistry<FlowNetworkType>::getInstance().getPolicy(
-                              context.local_search.flow.network),
-                            meta::PolicyRegistry<FlowExecutionMode>::getInstance().getPolicy(
-                              context.local_search.flow.execution_policy));
-REGISTER_DISPATCHED_REFINER(RefinementAlgorithm::kway_flow,
-                            KWayFlowFactoryDispatcher,
-                            meta::PolicyRegistry<FlowNetworkType>::getInstance().getPolicy(
-                              context.local_search.flow.network),
-                            meta::PolicyRegistry<FlowExecutionMode>::getInstance().getPolicy(
-                              context.local_search.flow.execution_policy));
-REGISTER_REFINER(RefinementAlgorithm::label_propagation, LPRefiner);
-REGISTER_REFINER(RefinementAlgorithm::do_nothing, DoNothingRefiner);
-}  // namespace kahypar
-=======
 #include "kahypar/partition/registries/register_coarsening_algorithms.h"
 #include "kahypar/partition/registries/register_flow_networks.h"
 #include "kahypar/partition/registries/register_initial_partitioning_algorithms.h"
 #include "kahypar/partition/registries/register_policies.h"
-#include "kahypar/partition/registries/register_refinement_algorithms.h"
->>>>>>> 5308a4d2
+#include "kahypar/partition/registries/register_refinement_algorithms.h"